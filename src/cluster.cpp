
#include <string>
#include <algorithm>
#include <utility>
#include <cstring>

#include "cluster.hpp"

//#define debug_od_clusterer

namespace vg {
    
using namespace std;

MEMChainModel::MEMChainModel(
    const vector<size_t>& aln_lengths,
    const vector<vector<MaximalExactMatch> >& matches,
    const function<int64_t(pos_t)>& approx_position,
    const function<double(const MaximalExactMatch&, const MaximalExactMatch&)>& transition_weight,
    int band_width,
    int position_depth,
    int max_connections) {
    // store the MEMs in the model
    int frag_n = 0;
    for (auto& fragment : matches) {
        ++frag_n;
        for (auto& mem : fragment) {
            // copy the MEM for each specific hit in the base graph
            // and add it in as a vertex
            for (auto& node : mem.nodes) {
                //model.emplace_back();
                //auto m = model.back();
                MEMChainModelVertex m;
                m.mem = mem;
                m.weight = mem.length();
                m.prev = nullptr;
                m.score = 0;
                m.approx_position = approx_position(make_pos_t(node));
                m.mem.nodes.clear();
                m.mem.nodes.push_back(node);
                m.mem.fragment = frag_n;
                m.mem.match_count = mem.match_count;
                model.push_back(m);
            }
        }
    }
    // index the model with the positions
    for (vector<MEMChainModelVertex>::iterator v = model.begin(); v != model.end(); ++v) {
        approx_positions[v->approx_position].push_back(v);
    }
    // sort the vertexes at each approx position by their matches and trim
    for (auto& pos : approx_positions) {
        std::sort(pos.second.begin(), pos.second.end(), [](const vector<MEMChainModelVertex>::iterator& v1,
                                                           const vector<MEMChainModelVertex>::iterator& v2) {
                      return v1->mem.length() > v2->mem.length();
                  });
        if (pos.second.size() > position_depth) {
            for (int i = position_depth; i < pos.second.size(); ++i) {
                redundant_vertexes.insert(pos.second[i]);
            }
        }
        pos.second.resize(min(pos.second.size(), (size_t)position_depth));
    }
    // for each vertex merge if we go equivalently forward in the positional space and forward in the read to the next position
    // scan forward
    for (map<int64_t, vector<vector<MEMChainModelVertex>::iterator> >::iterator p = approx_positions.begin();
         p != approx_positions.end(); ++p) {
        for (auto& v1 : p->second) {
            if (redundant_vertexes.count(v1)) continue;
            auto q = p;
            while (++q != approx_positions.end() && abs(p->first - q->first) < band_width) {
                for (auto& v2 : q->second) {
                    if (redundant_vertexes.count(v2)) continue;
                    if (mems_overlap(v1->mem, v2->mem)
                        && abs(v2->mem.begin - v1->mem.begin) == abs(q->first - p->first)) {
                        if (v2->mem.length() < v1->mem.length()) {
                            redundant_vertexes.insert(v2);
                            if (v2->mem.end > v1->mem.end) {
                                v1->weight += v2->mem.end - v1->mem.end;
                            }
                        }
                    }
                }
            }
        }
    }
    // scan reverse
    for (map<int64_t, vector<vector<MEMChainModelVertex>::iterator> >::reverse_iterator p = approx_positions.rbegin();
         p != approx_positions.rend(); ++p) {
        for (auto& v1 : p->second) {
            if (redundant_vertexes.count(v1)) continue;
            auto q = p;
            while (++q != approx_positions.rend() && abs(p->first - q->first) < band_width) {
                for (auto& v2 : q->second) {
                    if (redundant_vertexes.count(v2)) continue;
                    if (mems_overlap(v1->mem, v2->mem)
                        && abs(v2->mem.begin - v1->mem.begin) == abs(p->first - q->first)) {
                        if (v2->mem.length() < v1->mem.length()) {
                            redundant_vertexes.insert(v2);
                            if (v2->mem.end > v1->mem.end) {
                                v1->weight += v2->mem.end - v1->mem.end;
                            }
                        }
                    }
                }
            }
        }
    }
    // now build up the model using the positional bandwidth
    for (map<int64_t, vector<vector<MEMChainModelVertex>::iterator> >::iterator p = approx_positions.begin();
         p != approx_positions.end(); ++p) {
        // look bandwidth before and bandwidth after in the approx positions
        // after
        for (auto& v1 : p->second) {
            // For each vertex...
            if (redundant_vertexes.count(v1)) continue;
            // ...that isn't redundant
            auto q = p;
            while (++q != approx_positions.end() && abs(p->first - q->first) < band_width) {
                for (auto& v2 : q->second) {
                    // For each other vertex...
                    
                    if (redundant_vertexes.count(v2)) continue;
                    // ...that isn't redudnant
                    
                    // if this is an allowable transition, run the weighting function on it
                    if (v1->next_cost.size() < max_connections
                        && v2->prev_cost.size() < max_connections) {
                        // There are not too many connections yet
                        
                        if (v1->mem.fragment < v2->mem.fragment
                            || v1->mem.fragment == v2->mem.fragment && v1->mem.begin < v2->mem.begin) {
                            // Transition is allowable because the first comes before the second
                            
                            double weight = transition_weight(v1->mem, v2->mem);
                            if (weight > -std::numeric_limits<double>::max()) {
                                v1->next_cost.push_back(make_pair(&*v2, weight));
                                v2->prev_cost.push_back(make_pair(&*v1, weight));
                            }
                        } else if (v1->mem.fragment > v2->mem.fragment
                                   || v1->mem.fragment == v2->mem.fragment && v1->mem.begin > v2->mem.begin) {
                            // Really we want to think about the transition going the other way
                            
                            double weight = transition_weight(v2->mem, v1->mem);
                            if (weight > -std::numeric_limits<double>::max()) {
                                v2->next_cost.push_back(make_pair(&*v1, weight));
                                v1->prev_cost.push_back(make_pair(&*v2, weight));
                            }
                        }
                    }
                }
            }
        }
    }
}

void MEMChainModel::score(const set<MEMChainModelVertex*>& exclude) {
    // propagate the scores in the model
    for (auto& m : model) {
        // score is equal to the max inbound + mem.weight
        if (exclude.count(&m)) continue; // skip if vertex was whole cluster
        m.score = m.weight;
        for (auto& p : m.prev_cost) {
            if (p.first == nullptr) continue; // this transition is masked out
            double proposal = m.weight + p.second + p.first->score;
            if (proposal > m.score) {
                m.prev = p.first;
                m.score = proposal;
            }
        }
    }
}

MEMChainModelVertex* MEMChainModel::max_vertex(void) {
    MEMChainModelVertex* maxv = nullptr;
    for (auto& m : model) {
        if (maxv == nullptr || m.score > maxv->score) {
            maxv = &m;
        }
    }
    return maxv;
}

void MEMChainModel::clear_scores(void) {
    for (auto& m : model) {
        m.score = 0;
        m.prev = nullptr;
    }
}

vector<vector<MaximalExactMatch> > MEMChainModel::traceback(int alt_alns, bool paired, bool debug) {
    vector<vector<MaximalExactMatch> > traces;
    traces.reserve(alt_alns); // avoid reallocs so we can refer to pointers to the traces
    set<MEMChainModelVertex*> exclude;
    for (auto& v : redundant_vertexes) exclude.insert(&*v);
    for (int i = 0; i < alt_alns; ++i) {
        // score the model, accounting for excluded traces
        clear_scores();
        score(exclude);
#ifdef debug_mapper
#pragma omp critical
        {
            if (debug) {
                cerr << "MEMChainModel::traceback " << i << endl;
                display(cerr);
            }
        }
#endif
        vector<MEMChainModelVertex*> vertex_trace;
        {
            // find the maximum score
            auto* vertex = max_vertex();
            // check if we've exhausted our MEMs
            if (vertex == nullptr || vertex->score == 0) break;
#ifdef debug_mapper
#pragma omp critical
            {
                if (debug) cerr << "maximum score " << vertex->mem.sequence() << " " << vertex << ":" << vertex->score << endl;
            }
#endif
            // make trace
            while (vertex != nullptr) {
                vertex_trace.push_back(vertex);
                if (vertex->prev != nullptr) {
                    vertex = vertex->prev;
                } else {
                    break;
                }
            }
        }
        // if we have a singular match or reads are not paired, record not to use it again
        if (paired && vertex_trace.size() == 1) {
            exclude.insert(vertex_trace.front());
        }
        // fill this out when we're paired to help mask out in-fragment transitions
        set<MEMChainModelVertex*> chain_members;
        if (paired) for (auto v : vertex_trace) chain_members.insert(v);
        traces.emplace_back();
        auto& mem_trace = traces.back();
        for (auto v = vertex_trace.rbegin(); v != vertex_trace.rend(); ++v) {
            auto& vertex = **v;
            if (!paired) exclude.insert(&vertex);
            if (v != vertex_trace.rbegin()) {
                auto y = v - 1;
                MEMChainModelVertex* prev = *y;
                // mask out used transitions
                for (auto& p : vertex.prev_cost) {
                    if (p.first == prev) {
                        p.first = nullptr;
                    } else if (paired && p.first != nullptr
                               && p.first->mem.fragment != vertex.mem.fragment
                               && chain_members.count(p.first)) {
                        p.first = nullptr;
                    }
                }
            }
            mem_trace.push_back(vertex.mem);
        }
    }
    return traces;
}

// show model
void MEMChainModel::display(ostream& out) {
    for (auto& vertex : model) {
        out << vertex.mem.sequence() << ":" << vertex.mem.fragment << " " << &vertex << ":" << vertex.score << "@";
        for (auto& node : vertex.mem.nodes) {
            id_t id = gcsa::Node::id(node);
            size_t offset = gcsa::Node::offset(node);
            bool is_rev = gcsa::Node::rc(node);
            out << id << (is_rev ? "-" : "+") << ":" << offset << " ";
        }
        out << "prev: ";
        for (auto& p : vertex.prev_cost) {
            auto& next = p.first;
            if (p.first == nullptr) continue;
            out << p.first << ":" << p.second << "@";
            for (auto& node : next->mem.nodes) {
                id_t id = gcsa::Node::id(node);
                size_t offset = gcsa::Node::offset(node);
                bool is_rev = gcsa::Node::rc(node);
                out << id << (is_rev ? "-" : "+") << ":" << offset << " ";
            }
            out << " ; ";
        }
        out << " next: ";
        for (auto& p : vertex.next_cost) {
            auto& next = p.first;
            if (p.first == nullptr) continue;
            out << p.first << ":" << p.second << "@";
            for (auto& node : next->mem.nodes) {
                id_t id = gcsa::Node::id(node);
                size_t offset = gcsa::Node::offset(node);
                bool is_rev = gcsa::Node::rc(node);
                out << id << (is_rev ? "-" : "+") << ":" << offset << " ";
            }
            out << " ; ";
        }
        out << endl;
    }
}
    
ShuffledPairs::ShuffledPairs(size_t num_items) : num_items(num_items), num_pairs(num_items * num_items), larger_prime(1), primitive_root(1) {
    
    // Find a prime that is at least as large as but at most a constant factor
    // larger than the number of pairs using the pre-computed list
    // If there are 0 or 1 pairs, we let the number stay at 1 (which is not prime) because that
    // turns out to be convenient
    for (size_t i = 0; larger_prime < num_pairs; i++) {
        larger_prime = spaced_primes[i];
        primitive_root = primitive_roots_of_unity[i];
    }
}

ShuffledPairs::iterator ShuffledPairs::begin() const {
    return iterator(*this, 0);
}

ShuffledPairs::iterator ShuffledPairs::end() const {
    return iterator(*this, larger_prime - 1);
}

ShuffledPairs::iterator::iterator(const ShuffledPairs& iteratee, size_t start_at) : iteratee(iteratee), permutation_idx(start_at), permuted(1) {
    
    if (permutation_idx + 1 >= iteratee.larger_prime) {
        // Don't run the dereference if we're at the end already. Handles the empty case with nothing to pair.
        return;
    }
    
    // deterministically generate pseudo-shuffled pairs in constant time per pair, adapted from
    // https://stackoverflow.com/questions/10054732/create-a-random-permutation-of-1-n-in-constant-space
    
    // See the pair we would return
    pair<size_t, size_t> returned = *(*this);
    while (permutation_idx < iteratee.larger_prime - 1 &&
           (returned.first >= returned.second || returned.first >= iteratee.num_items)) {
        
        // Advance until it's valid or we hit the end.
        permutation_idx++;
        permuted = (permuted * iteratee.primitive_root) % iteratee.larger_prime;
        returned = *(*this);
    }
}

ShuffledPairs::iterator& ShuffledPairs::iterator::operator++() {
    // Advance the permutation index
    permutation_idx++;
    permuted = (permuted * iteratee.primitive_root) % iteratee.larger_prime;
    
    // See the pair we would return
    pair<size_t, size_t> returned = *(*this);
    while (permutation_idx < iteratee.larger_prime - 1 &&
           (returned.first >= returned.second || returned.first >= iteratee.num_items)) {
        
        // Advance until it's valid or we hit the end.
        permutation_idx++;
        permuted = (permuted * iteratee.primitive_root) % iteratee.larger_prime;
        returned = *(*this);
    }
    
    return *this;
}

pair<size_t, size_t> ShuffledPairs::iterator::operator*() const {
    return pair<size_t, size_t>(permuted / iteratee.num_items, permuted % iteratee.num_items);
}

bool ShuffledPairs::iterator::operator==(const iterator& other) const {
    return permutation_idx == other.permutation_idx;
}

bool ShuffledPairs::iterator::operator!=(const iterator& other) const {
    return !(*this == other);
}

OrientedDistanceClusterer::OrientedDistanceClusterer(const Alignment& alignment,
                                                     const vector<MaximalExactMatch>& mems,
                                                     const QualAdjAligner& aligner,
                                                     xg::XG* xgindex,
                                                     size_t max_expected_dist_approx_error,
                                                     size_t min_mem_length) :
OrientedDistanceClusterer(alignment, mems, nullptr, &aligner, xgindex, max_expected_dist_approx_error, min_mem_length) {
    // nothing else to do
}

OrientedDistanceClusterer::OrientedDistanceClusterer(const Alignment& alignment,
                                                     const vector<MaximalExactMatch>& mems,
                                                     const Aligner& aligner,
                                                     xg::XG* xgindex,
                                                     size_t max_expected_dist_approx_error,
                                                     size_t min_mem_length) :
OrientedDistanceClusterer(alignment, mems, &aligner, nullptr, xgindex, max_expected_dist_approx_error, min_mem_length) {
    // nothing else to do
}

OrientedDistanceClusterer::OrientedDistanceClusterer(const Alignment& alignment,
                                                     const vector<MaximalExactMatch>& mems,
                                                     const Aligner* aligner,
                                                     const QualAdjAligner* qual_adj_aligner,
                                                     xg::XG* xgindex,
                                                     size_t max_expected_dist_approx_error,
                                                     size_t min_mem_length) : aligner(aligner), qual_adj_aligner(qual_adj_aligner) {
    
    // there generally will be at least as many nodes as MEMs, so we can speed up the reallocation
    nodes.reserve(mems.size());
    
    for (const MaximalExactMatch& mem : mems) {
        
        //#pragma omp atomic
        //        MEM_TOTAL += mem.nodes.size();
        
        if (mem.length() < min_mem_length) {
            //#pragma omp atomic
            //            MEM_FILTER_COUNTER += mem.nodes.size();
            continue;
        }
        
        // calculate the longest gaps we could detect to the left and right of this MEM
        int32_t mem_score;
        if (aligner) {
            mem_score = aligner->score_exact_match(mem.begin, mem.end);
        }
        else {
            mem_score = qual_adj_aligner->score_exact_match(mem.begin, mem.end, alignment.quality().begin()
                                                            + (mem.begin - alignment.sequence().begin()));
        }
        
#ifdef debug_od_clusterer
        cerr << "adding nodes for MEM " << mem << endl;
#endif
        for (gcsa::node_type mem_hit : mem.nodes) {
            nodes.emplace_back(mem, make_pos_t(mem_hit), mem_score);
#ifdef debug_od_clusterer
            cerr << "\t" << nodes.size() - 1 << ": " << make_pos_t(mem_hit) << endl;
#endif
        }
    }
    
    // Get all the distances between nodes, in a forrest of unrooted trees of
    // nodes that we know are on a consistent strand.
    unordered_map<pair<size_t, size_t>, int64_t> recorded_finite_dists = get_on_strand_distance_tree(nodes.size(), xgindex,
                                                                                                     [&](size_t node_number) {
                                                                                                         return nodes[node_number].start_pos;
                                                                                                     });
    
    // Flatten the trees to maps of relative position by node ID.
    vector<unordered_map<size_t, int64_t>> strand_relative_position = flatten_distance_tree(nodes.size(), recorded_finite_dists);
    
#ifdef debug_od_clusterer
    for (const auto& strand : strand_relative_position) {
        cerr << "strand reconstruction: "  << endl;
        for (const auto& record : strand) {
            cerr << "\t" << record.first << ": " << record.second << "\t" << nodes[record.first].mem->sequence() << endl;
        }
    }
#endif
    
    // now we use the strand clusters and the estimated distances to make the DAG for the
    // approximate MEM alignment
    
    int64_t match_score, mismatch_score, gap_open_score, gap_extension_score, max_gap;
    if (aligner) {
        match_score = aligner->match;
        gap_open_score = aligner->gap_open;
        gap_extension_score = aligner->gap_extension;
        max_gap = aligner->longest_detectable_gap(alignment);
    }
    else {
        match_score = qual_adj_aligner->match;
        gap_open_score = qual_adj_aligner->gap_open;
        gap_extension_score = qual_adj_aligner->gap_extension;
        max_gap = qual_adj_aligner->longest_detectable_gap(alignment);
    }
    
    int64_t forward_gap_length = max_gap + max_expected_dist_approx_error;
    for (const unordered_map<size_t, int64_t>& relative_pos : strand_relative_position) {
        
        // sort the nodes by relative position
        vector<pair<int64_t, size_t>> sorted_pos;
        for (const pair<size_t, int64_t>& pos_record : relative_pos) {
            sorted_pos.emplace_back(pos_record.second, pos_record.first);
        }
        std::sort(sorted_pos.begin(), sorted_pos.end());
        
        // find edges within each strand cluster by first identifying the interval of MEMs that meets
        // the graph distance constrant for each MEM and then checking for read colinearity and the
        // reverse distance constraint
        int64_t last_idx = sorted_pos.size() - 1;
        int64_t low = 0, hi = last_idx;
        for (int64_t i = 0; i < sorted_pos.size(); i++) {
            
            int64_t strand_pos = sorted_pos[i].first;
            size_t pivot_idx = sorted_pos[i].second;
            ODNode& pivot = nodes[pivot_idx];
            int64_t pivot_length = pivot.mem->end - pivot.mem->begin;
            int64_t suffix_length = alignment.sequence().end() - pivot.mem->end;
            
            // the limits of how far away we might detect edges to add to the clustering graph
            int64_t target_low_pos = strand_pos - max_expected_dist_approx_error;
            int64_t target_hi_pos = strand_pos + suffix_length + forward_gap_length;
            
            // move the lower boundary of the search interval to the lowest value inside the
            // the target interval
            while (low < sorted_pos.size() ? sorted_pos[low].first < target_low_pos : false) {
                low++;
            }
            
            // move the upper boundary of the search interval to the highest value inside the
            // the target interval (this one can move in either direction because pivots are
            // different lengths)
            if (sorted_pos[hi].first > target_hi_pos) {
                while (hi > 0 ?  sorted_pos[hi].first > target_hi_pos : false) {
                    hi--;
                }
            }
            else {
                while (hi < last_idx ? sorted_pos[hi + 1].first <= target_hi_pos : false) {
                    hi++;
                }
            }
            
#ifdef debug_od_clusterer
            cerr << "checking for possible edges from " << sorted_pos[i].second << " to MEMs between " << sorted_pos[low].first << "(" << sorted_pos[low].second << ") and " << sorted_pos[hi].first << "(" << sorted_pos[hi].second << "), which is inside the interval (" << target_low_pos << ", " << target_hi_pos << ")" << endl;
#endif
            
            for (int64_t j = low; j <= hi; j++) {
                int64_t next_idx = sorted_pos[j].second;
                ODNode& next = nodes[next_idx];
                
                if (next.mem->begin <= pivot.mem->begin || next.mem->end <= pivot.mem->end) {
                    // the MEMs cannot be colinear along the read (also filters out j == i)
                    continue;
                }
                
                // the length of the sequence in between the MEMs (can be negative if they overlap)
                int64_t between_length = next.mem->begin - pivot.mem->end;
                // the estimated distance between the end of the pivot and the start of the next MEM in the graph
                int64_t graph_dist = sorted_pos[j].first - strand_pos - pivot_length;
                
                int32_t edge_score;
                if (between_length < 0) {
                    // the MEMs overlap, but this can occur in some insertions and deletions
                    // because the SMEM algorithm is "greedy" in taking up as much of the read
                    // as possible
                    // we can check if this happened directly, but it's expensive
                    // so for now we just give it the benefit of the doubt but adjust the edge
                    // score so that the matches don't get double counted
                    
                    int64_t extra_dist = abs(graph_dist - between_length);
                    
                    edge_score = match_score * between_length
                    - (extra_dist ? (extra_dist - 1) * gap_extension_score + gap_open_score : 0);
                }
                else {
                    int64_t gap_length = abs(between_length - graph_dist);
                    // the read length in between the MEMs is the same as the distance, suggesting a pure mismatch
                    edge_score = gap_length ? -((gap_length - 1) * gap_extension_score + gap_open_score) : 0;
                }
                
#ifdef debug_od_clusterer
                cerr << "adding edge to MEM " << sorted_pos[j].first << "(" << sorted_pos[j].second << ") with weight " << edge_score << endl;
#endif
                
                // add the edges in
                pivot.edges_from.emplace_back(next_idx, edge_score);
                next.edges_to.emplace_back(pivot_idx, edge_score);
            }
        }
    }
}

unordered_map<pair<size_t, size_t>, int64_t> OrientedDistanceClusterer::get_on_strand_distance_tree(size_t num_items,
                                                                                                    xg::XG* xgindex, const function<pos_t(size_t)>& get_position) {
    
    // for recording the distance of any pair that we check with a finite distance
    unordered_map<pair<size_t, size_t>, int64_t> recorded_finite_dists;
    // for recording the number of times elements of a strand cluster have been compared
    // and found an infinite distance
    map<pair<size_t, size_t>, size_t> num_infinite_dists;
    
    // We want to run through all possible pairsets of node numbers in a permuted order.
    ShuffledPairs shuffled_pairs(num_items);
    auto current_pair = shuffled_pairs.begin();
    
    // we use a union find to keep track of which MEMs have been identified as being on the same strand
    UnionFind union_find(num_items);
    
    size_t num_possible_merges_remaining = (num_items * (num_items - 1)) / 2;
    size_t pairs_checked = 0;
    
    // a simulated annealing parameter loosely inspired by the cutoff for an Erdos-Renyi random graph
    // to be connected with probability approaching 1
    size_t current_max_num_probes = 3;
    size_t decrement_frequency = ceil(log(num_items));
    
    while (num_possible_merges_remaining > 0 && current_pair != shuffled_pairs.end() && current_max_num_probes > 0) {
        // slowly lower the number of distances we need to check before we believe that two clusters are on
        // separate strands
#ifdef debug_od_clusterer
        size_t direct_merges_remaining = 0;
        vector<vector<size_t>> groups = union_find.all_groups();
        for (size_t i = 1; i < groups.size(); i++) {
            for (size_t j = 0; j < i; j++) {
                size_t strand_1 = union_find.find_group(groups[i].front());
                size_t strand_2 = union_find.find_group(groups[j].front());
                
                if (num_infinite_dists.count(make_pair(strand_1, strand_2))) {
                    if (num_infinite_dists[make_pair(strand_1, strand_2)] >= current_max_num_probes) {
                        continue;
                    }
                }
                direct_merges_remaining += groups[i].size() * groups[j].size();
            }
        }
        cerr << "checked " << pairs_checked << " pairs with directly calculated merges " << direct_merges_remaining << " and maintained merges " << num_possible_merges_remaining << endl;
#endif
        
        if (pairs_checked % decrement_frequency == 0 && pairs_checked != 0) {
            current_max_num_probes--;
#ifdef debug_od_clusterer
            cerr << "reducing the max number of probes to " << current_max_num_probes << endl;
#endif
            for (const pair<pair<size_t, size_t>, size_t>& inf_dist_record : num_infinite_dists) {
                // break symmetry so we don't repeat the operation twice
                if (inf_dist_record.first.first < inf_dist_record.first.second && inf_dist_record.second == current_max_num_probes) {
                    // this merge just fell below the new maximum number of distance probes
                    size_t strand_size_1 = union_find.group_size(inf_dist_record.first.first);
                    size_t strand_size_2 = union_find.group_size(inf_dist_record.first.second);
                    num_possible_merges_remaining -= strand_size_1 * strand_size_2;
#ifdef debug_od_clusterer
                    cerr << "after reduction, the total number of probes between strand " << inf_dist_record.first.first << " and " << inf_dist_record.first.second <<  " is above max, reducing possible merges by " << strand_size_1 * strand_size_2 << " to " << num_possible_merges_remaining << endl;
#endif
                }
            }
        }
        
        
        pair<size_t, size_t> node_pair = *current_pair;
        ++current_pair;
        
        pairs_checked++;
        
        size_t strand_1 = union_find.find_group(node_pair.first);
        size_t strand_2 = union_find.find_group(node_pair.second);
        
#ifdef debug_od_clusterer
        cerr << "checking MEMs " << node_pair.first << " and " << node_pair.second << " in cluster " << strand_1 << " and " << strand_2 << endl;
#endif
        
        if (strand_1 == strand_2) {
            // these are already identified as on the same strand, don't need to do it again
#ifdef debug_od_clusterer
            cerr << "already on same strand" << endl;
#endif
            continue;
        }
        
        auto num_failed_probes = num_infinite_dists.find(make_pair(strand_1, strand_2));
        if (num_failed_probes == num_infinite_dists.end() ? false : num_failed_probes->second >= current_max_num_probes) {
            // we've already checked multiple distances between these strand clusters and
            // none have returned a finite distance, so we conclude that they are in fact
            // on separate clusters and decline to check any more distances
#ifdef debug_od_clusterer
            cerr << "already have checked distance above maximum number of probes" << endl;
#endif
            continue;
        }
        
        const pos_t& pos_1 = get_position(node_pair.first);
        const pos_t& pos_2 = get_position(node_pair.second);
        
        int64_t oriented_dist = xgindex->closest_shared_path_oriented_distance(id(pos_1), offset(pos_1), is_rev(pos_1),
                                                                               id(pos_2), offset(pos_2), is_rev(pos_2), 50);
        
#ifdef debug_od_clusterer
        cerr << "distance between " << pos_1 << " and " << pos_2 << " estimated at " << oriented_dist << endl;
#endif
        
        if (oriented_dist == std::numeric_limits<int64_t>::max()) {
            // distance is estimated at infinity, so these are either on different strands
            // or the path heuristic failed to find a shared path
            
            if (num_failed_probes == num_infinite_dists.end()) {
                num_failed_probes = num_infinite_dists.insert(pair<pair<size_t, size_t>, size_t>(make_pair(strand_1, strand_2), 1)).first;
                num_infinite_dists[make_pair(strand_2, strand_1)] = 1;
            }
            else {
                num_failed_probes->second++;
                num_infinite_dists[make_pair(strand_2, strand_1)]++;
            }
            
            
            // this infinite distance pushed the count over the maximum number of probes, so remove
            // these merges from the pool of potential merges remaining
            if (num_failed_probes->second >= current_max_num_probes) {
                size_t strand_size_1 = union_find.group_size(strand_1);
                size_t strand_size_2 = union_find.group_size(strand_2);
                
                num_possible_merges_remaining -= strand_size_1 * strand_size_2;
                
#ifdef debug_od_clusterer
                cerr << "number of probes " << num_failed_probes->second << " crossed max threshold of " << current_max_num_probes << ", reducing possible merges by " << strand_size_1 * strand_size_2 << " to " << num_possible_merges_remaining << endl;
#endif
            }
        }
        else {
            // the distance is finite, so merge the strand clusters
            
            recorded_finite_dists[node_pair] = oriented_dist;
            
            size_t strand_size_1 = union_find.group_size(strand_1);
            size_t strand_size_2 = union_find.group_size(strand_2);
            
            union_find.union_groups(node_pair.first, node_pair.second);
            
            // remove these from the pool of remaining merges
            num_possible_merges_remaining -= strand_size_1 * strand_size_2;
            
            size_t strand_retaining = union_find.find_group(node_pair.first);
            size_t strand_removing = strand_retaining == strand_1 ? strand_2 : strand_1;
            
#ifdef debug_od_clusterer
            cerr << "probe triggered group merge, reducing possible merges by " << strand_size_1 * strand_size_2 << " to " << num_possible_merges_remaining << " and retaining strand " << strand_retaining << endl;
#endif
            
            // get the ranges in the counter for failed distance probe records for both of the strands
            auto removing_iter = num_infinite_dists.lower_bound(make_pair(strand_removing, 0));
            auto removing_end = num_infinite_dists.upper_bound(make_pair(strand_removing, numeric_limits<size_t>::max()));
            auto retaining_iter = num_infinite_dists.lower_bound(make_pair(strand_retaining, 0));
            auto retaining_end = num_infinite_dists.upper_bound(make_pair(strand_retaining, numeric_limits<size_t>::max()));
            
            vector<pair<size_t, size_t>> unseen_comparisons;
            while (removing_iter != removing_end && retaining_iter != retaining_end) {
                if (removing_iter->first.second == retaining_iter->first.second) {
                    // both the removing and the retaining strand cluster have failed probes against this cluster so
                    // we need to combine the records
                    
                    // check if we've already marked some of these merges as off limits
                    bool retaining_already_blocked = retaining_iter->second >= current_max_num_probes;
                    bool removing_already_blocked = removing_iter->second >= current_max_num_probes;
                    
                    // add the counts together
                    retaining_iter->second += removing_iter->second;
                    num_infinite_dists[make_pair(retaining_iter->first.second, strand_retaining)] += removing_iter->second;
                    
                    // update the number of possible merges remaining
                    if (retaining_already_blocked && !removing_already_blocked) {
                        num_possible_merges_remaining -= (strand_retaining == strand_1 ? strand_size_2 : strand_size_1) * union_find.group_size(removing_iter->first.second);
                        
#ifdef debug_od_clusterer
                        cerr << "after merge, the total number of probes against strand " << removing_iter->first.second << " increased to " << retaining_iter->second << ", above current max of " << current_max_num_probes << ", but the retaining strand is already blocked, reducing possible merges by " << (strand_retaining == strand_1 ? strand_size_2 : strand_size_1) * union_find.group_size(removing_iter->first.second) << " to " << num_possible_merges_remaining << endl;
#endif
                    }
                    else if (removing_already_blocked && !retaining_already_blocked) {
                        num_possible_merges_remaining -= (strand_retaining == strand_1 ? strand_size_1 : strand_size_2) * union_find.group_size(removing_iter->first.second);
                        
#ifdef debug_od_clusterer
                        cerr << "after merge, the total number of probes against strand " << removing_iter->first.second << " increased to " << retaining_iter->second << ", above current max of " << current_max_num_probes << ", but the removing strand is already blocked, reducing possible merges by " << (strand_retaining == strand_1 ? strand_size_1 : strand_size_2) * union_find.group_size(removing_iter->first.second) << " to " << num_possible_merges_remaining << endl;
#endif
                    }
                    else if (!retaining_already_blocked && !removing_already_blocked && retaining_iter->second >= current_max_num_probes) {
                        num_possible_merges_remaining -= (strand_size_1 + strand_size_2) * union_find.group_size(removing_iter->first.second);
                        
#ifdef debug_od_clusterer
                        cerr << "after merge, the total number of probes against strand " << removing_iter->first.second << " increased to " << retaining_iter->second << ", above current max of " << current_max_num_probes << ", reducing possible merges by " << (strand_size_1 + strand_size_2) * union_find.group_size(removing_iter->first.second) << " to " << num_possible_merges_remaining << endl;
#endif
                        
                    }
                    removing_iter++;
                    retaining_iter++;
                }
                else if (removing_iter->first.second < retaining_iter->first.second) {
                    // the strand being removed has probes against this strand cluster, but the strand being
                    // retained does not, mark this and save it for later so that we don't invalidate the range
                    unseen_comparisons.emplace_back(removing_iter->first.second, removing_iter->second);
                    removing_iter++;
                }
                else {
                    // the strand being retained has probes against this strand cluster, but the strand being
                    // removed does not, check if we need to add the removing strand to the remaining merges
                    // counter
                    if (retaining_iter->second >= current_max_num_probes) {
                        num_possible_merges_remaining -= (strand_retaining == strand_1 ? strand_size_2 : strand_size_1) * union_find.group_size(retaining_iter->first.second);
                        
#ifdef debug_od_clusterer
                        cerr << "after merge, the total number of probes against strand " << retaining_iter->first.second << " increased to " << retaining_iter->second << ", above current max of " << current_max_num_probes << ", but the retaining strand is already blocked, reducing possible merges by " << (strand_retaining == strand_1 ? strand_size_2 : strand_size_1) * union_find.group_size(retaining_iter->first.second) << " to " << num_possible_merges_remaining << endl;
#endif
                    }
                    retaining_iter++;
                }
            }
            
            // finish off either range
            while (removing_iter != removing_end) {
                unseen_comparisons.emplace_back(removing_iter->first.second, removing_iter->second);
                removing_iter++;
            }
            while (retaining_iter != retaining_end) {
                if (retaining_iter->second >= current_max_num_probes) {
                    num_possible_merges_remaining -= (strand_retaining == strand_1 ? strand_size_2 : strand_size_1) * union_find.group_size(retaining_iter->first.second);
                    
#ifdef debug_od_clusterer
                    cerr << "after merge, the total number of probes against strand " << retaining_iter->first.second << " increased to " << retaining_iter->second << ", above current max of " << current_max_num_probes << ", but the retaining strand is already blocked, reducing possible merges by " << (strand_retaining == strand_1 ? strand_size_2 : strand_size_1) * union_find.group_size(retaining_iter->first.second) << " to " << num_possible_merges_remaining << endl;
#endif
                }
                retaining_iter++;
            }
            
            
            // add the probes between the removing strands and clusters that had never been compared to the retaining strand
            for (const pair<size_t, size_t>& unseen_comparison : unseen_comparisons) {
                num_infinite_dists[make_pair(unseen_comparison.first, strand_retaining)] = unseen_comparison.second;
                num_infinite_dists[make_pair(strand_retaining, unseen_comparison.first)] = unseen_comparison.second;
                
                if (unseen_comparison.second >= current_max_num_probes) {
                    num_possible_merges_remaining -= (strand_retaining == strand_1 ? strand_size_1 : strand_size_2) * union_find.group_size(unseen_comparison.first);
                    
#ifdef debug_od_clusterer
                    cerr << "after merge, the total number of probes against strand " << unseen_comparison.first << " increased to " << unseen_comparison.second << ", above current max of " << current_max_num_probes << ", but the removing strand is already blocked, reducing possible merges by " << (strand_retaining == strand_1 ? strand_size_2 : strand_size_1) * union_find.group_size(unseen_comparison.first) << " to " << num_possible_merges_remaining << endl;
#endif
                }
            }
            
            // find the range containing the records with the removing strand again (it may have changed since we
            // altered the map)
            removing_iter = num_infinite_dists.lower_bound(make_pair(strand_removing, 0));
            removing_end = num_infinite_dists.upper_bound(make_pair(strand_removing, numeric_limits<size_t>::max()));
            if (removing_iter != removing_end) {
                // move the end so that it is an inclusive range
                removing_end--;
                
                // erase the range
                if (removing_iter == removing_end) {
                    if (removing_iter->first.first != removing_iter->first.second) {
                        num_infinite_dists.erase(make_pair(removing_iter->first.second, removing_iter->first.first));
                    }
                    num_infinite_dists.erase(removing_iter);
                }
                else {
                    // erase the previous position on each iteration so that we don't invalidate the iterator before
                    // we use it to move to the next position
                    auto removing_iter_prev = removing_iter;
                    removing_iter++;
                    while (removing_iter != removing_end) {
                        if (removing_iter_prev->first.first != removing_iter_prev->first.second) {
                            num_infinite_dists.erase(make_pair(removing_iter_prev->first.second, removing_iter_prev->first.first));
                        }
                        num_infinite_dists.erase(removing_iter_prev);
                        removing_iter_prev = removing_iter;
                        removing_iter++;
                    }
                    if (removing_iter_prev->first.first != removing_iter_prev->first.second) {
                        num_infinite_dists.erase(make_pair(removing_iter_prev->first.second, removing_iter_prev->first.first));
                    }
                    num_infinite_dists.erase(removing_iter_prev);
                    if (removing_iter->first.first != removing_iter->first.second) {
                        num_infinite_dists.erase(make_pair(removing_iter->first.second, removing_iter->first.first));
                    }
                    num_infinite_dists.erase(removing_iter);
                }
            }
        }
    }
    
    return recorded_finite_dists;
}

vector<unordered_map<size_t, int64_t>> OrientedDistanceClusterer::flatten_distance_tree(
                                                                                        size_t num_items,
                                                                                        const unordered_map<pair<size_t, size_t>, int64_t>& recorded_finite_dists) {
    
#ifdef debug_od_clusterer
    cerr << "constructing strand distance tree" << endl;
#endif
    
    // build the graph of relative distances in adjacency list representation
    // by construction each strand cluster will be an undirected, unrooted tree
    vector<vector<size_t>> strand_distance_tree(num_items);
    for (const auto& dist_record : recorded_finite_dists) {
        strand_distance_tree[dist_record.first.first].push_back(dist_record.first.second);
        strand_distance_tree[dist_record.first.second].push_back(dist_record.first.first);
    }
    
    // now approximate the relative positions along the strand by traversing each tree and
    // treating the distances we estimated as transitive
    vector<unordered_map<size_t, int64_t>> strand_relative_position;
    vector<bool> processed(num_items, false);
    for (size_t i = 0; i < num_items; i++) {
        if (processed[i]) {
            continue;
        }
        
#ifdef debug_od_clusterer
        cerr << "beginning a distance tree traversal at MEM " << i << endl;
#endif
        strand_relative_position.emplace_back();
        unordered_map<size_t, int64_t>& relative_pos = strand_relative_position.back();
        
        // arbitrarily make this node the 0 point
        relative_pos[i] = 0;
        processed[i] = true;
        
        // traverse the strand's tree with DFS
        list<size_t> queue{i};
        while (!queue.empty()) {
            size_t curr = queue.back();
            queue.pop_back();
            
            int64_t curr_pos = relative_pos[curr];
            
            for (size_t next : strand_distance_tree[curr]) {
                if (processed[next]) {
                    continue;
                }
                
                // invert the sign of the distance if we originally measured it in the other order
                int64_t dist = recorded_finite_dists.count(make_pair(curr, next)) ?
                recorded_finite_dists.at(make_pair(curr, next)) :
                -recorded_finite_dists.at(make_pair(next, curr));
                
                // find the position relative to the previous node we just traversed
                relative_pos[next] = curr_pos + dist;
                processed[next] = true;
                
                queue.push_back(next);
            }
        }
    }
    
    return strand_relative_position;
}

vector<pair<size_t, size_t>> OrientedDistanceClusterer::compute_tail_mem_coverage(const Alignment& alignment,
                                                                                  const vector<MaximalExactMatch>& mems) {
    
    // include an index for the past-the-last position on the read
    vector<pair<size_t, size_t>> mem_tail_coverage(alignment.sequence().size() + 1);
    
    if (mems.empty()) {
        return mem_tail_coverage;
    }
    
    // convert the MEMs to the read interval they cover
    vector<pair<int64_t, int64_t>> mem_intervals;
    mem_intervals.reserve(mems.size());
    for (int64_t i = 0; i < mems.size(); i++) {
        if (!mems[i].nodes.empty()) {
            mem_intervals.emplace_back(mems[i].begin - alignment.sequence().begin(),
                                       mems[i].end - alignment.sequence().begin());
        }
    }
    
    // ensure that the intervals are sorted lexicographically
    if (!std::is_sorted(mem_intervals.begin(), mem_intervals.end())) {
        std::sort(mem_intervals.begin(), mem_intervals.end());
    }
    
    // find number of SMEM beginnings strictly to the left of each position
    
    int64_t last_mem_idx = mem_intervals.size() - 1;
    int64_t mem_idx = 0;
    size_t smem_count = 0;
    
    // iterate through any sub-MEMs contained in the SMEM that share its start position
    int64_t curr_mem_begin = mem_intervals[mem_idx].first;
    int64_t curr_mem_end = mem_intervals[mem_idx].second;
    while (mem_idx < last_mem_idx ? mem_intervals[mem_idx + 1].first == curr_mem_begin : false) {
        mem_idx++;
    }
    for (int64_t i = 0; i < mem_tail_coverage.size(); i++) {
        
        mem_tail_coverage[i].first = smem_count;
        
        // are we encountering the start of another SMEM
        if (mem_idx < mem_intervals.size() ? i == mem_intervals[mem_idx].first : false) {
            smem_count++;
            // iterate to the next MEM that contains some new sequence
            curr_mem_end = mem_intervals[mem_idx].second;
            mem_idx++;
            while (mem_idx < mems.size() ? mem_intervals[mem_idx].second <= curr_mem_end : false) {
                mem_idx++;
            }
            // iterate through any sub-MEMs contained in the SMEM that share its start position
            curr_mem_begin = mem_intervals[mem_idx].first;
            while (mem_idx < last_mem_idx ? mem_intervals[mem_idx + 1].first == curr_mem_begin : false) {
                mem_idx++;
            }
        }
    }
    
    // now use insertion sort to switch the lexicographic ordering
    for (int64_t i = 1; i < mem_intervals.size(); i++) {
        int64_t j = i;
        while (mem_intervals[j].second < mem_intervals[j - 1].second ||
               (mem_intervals[j].second == mem_intervals[j - 1].second && mem_intervals[j].first < mem_intervals[j - 1].first)) {
            std::swap(mem_intervals[j], mem_intervals[j - 1]);
            j--;
            if (j == 0) {
                break;
            }
        }
    }
    
#ifdef debug_od_clusterer
    cerr << "reversed lexicographic ordering of intervals" << endl;
    for (auto interval : mem_intervals) {
        cerr << "\t" << interval.first << " " << interval.second << endl;
    }
#endif
    
    // find number of SMEM ends strictly to the right of each position
    
    mem_idx = last_mem_idx;
    smem_count = 0;
    
    // iterate through any sub-MEMs contained in the SMEM that share its end position
    curr_mem_begin = mem_intervals[mem_idx].first;
    curr_mem_end = mem_intervals[mem_idx].second;
    while (mem_idx > 0 ? mem_intervals[mem_idx - 1].second == curr_mem_end : false) {
        mem_idx--;
    }
    
    for (int64_t i = mem_tail_coverage.size() - 1; i >= 0; i--) {
        
        mem_tail_coverage[i].second = smem_count;
        
        if (mem_idx >= 0 ? i == mem_intervals[mem_idx].second : false) {
            smem_count++;
            // iterate to the next MEM that contains some new sequence
            curr_mem_begin = mem_intervals[mem_idx].first;
            mem_idx--;
            while (mem_idx >= 0 ? mem_intervals[mem_idx].first >= curr_mem_begin : false) {
                mem_idx--;
            }
            // iterate through any sub-MEMs contained in the SMEM that share its end position
            curr_mem_end = mem_intervals[mem_idx].second;
            while (mem_idx > 0 ? mem_intervals[mem_idx - 1].second == curr_mem_end : false) {
                mem_idx--;
            }
        }
    }
    
#ifdef debug_od_clusterer
    cerr << "computed left MEM coverage" << endl;
    for (auto pos : mem_tail_coverage) {
        cerr << pos.first << " ";
    }
    cerr << endl;
    cerr << "computed right MEM coverage" << endl;
    for (auto pos : mem_tail_coverage) {
        cerr << pos.second << " ";
    }
    cerr << endl;
#endif
    
    return mem_tail_coverage;
}

void OrientedDistanceClusterer::topological_order(vector<size_t>& order_out) {
    
    // initialize return value
    order_out.clear();
    order_out.resize(nodes.size());
    size_t order_idx = nodes.size() - 1;
    
    // initialize iteration structures
    vector<bool> enqueued(nodes.size(), false);
    vector<size_t> edge_index(nodes.size(), 0);
    vector<size_t> stack;
    
    // iterate through starting nodes
    for (size_t init_node_idx = 0; init_node_idx < nodes.size(); init_node_idx++) {
        if (enqueued[init_node_idx]) {
            continue;
        }
        // navigate through graph with DFS
        stack.push_back(init_node_idx);
        enqueued[init_node_idx] = true;
        while (!stack.empty()) {
            size_t node_idx = stack.back();
            size_t& edge_idx = edge_index[node_idx];
            if (edge_idx < nodes[node_idx].edges_from.size()) {
                size_t target_idx = nodes[node_idx].edges_from[edge_idx].to_idx;
                if (enqueued[target_idx]) {
                    edge_index[node_idx]++;
                }
                else {
                    stack.push_back(target_idx);
                    enqueued[target_idx] = true;
                }
            }
            else {
                // add to topological order in reverse finishing order
                stack.pop_back();
                order_out[order_idx] = node_idx;
                order_idx--;
            }
        }
    }
}

void OrientedDistanceClusterer::identify_sources_and_sinks(vector<size_t>& sources_out,
                                                           vector<size_t>& sinks_out) {
    
    sources_out.clear();
    sinks_out.clear();
    
    vector<bool> is_source(nodes.size(), true);
    
    for (size_t i = 0; i < nodes.size(); i++) {
        if (nodes[i].edges_from.empty()) {
            sinks_out.push_back(i);
        }
        
        for (ODEdge& edge : nodes[i].edges_from) {
            is_source[edge.to_idx] = false;
        }
    }
    
    for (size_t i = 0; i < nodes.size(); i++) {
        if (is_source[i]) {
            sources_out.push_back(i);
        }
    }
}

void OrientedDistanceClusterer::connected_components(vector<vector<size_t>>& components_out) {
    
    components_out.clear();
    vector<bool> enqueued(nodes.size());
    
    // check each node in turn to find new components
    for (size_t dfs_start_idx = 0; dfs_start_idx < nodes.size(); dfs_start_idx++) {
        if (enqueued[dfs_start_idx]) {
            // we've already found this node from some component
            continue;
        }
        
        // this node belongs to a component we haven't found yet, use DFS to find the rest
        vector<size_t> stack {dfs_start_idx};
        enqueued[dfs_start_idx] = true;
        components_out.emplace_back(1, dfs_start_idx);
        
        while (!stack.empty()) {
            
            ODNode& node = nodes[stack.back()];
            stack.pop_back();
            
            // search in both forward and backward directions
            
            for (ODEdge& edge : node.edges_from) {
                
                if (!enqueued[edge.to_idx]) {
                    stack.push_back(edge.to_idx);
                    enqueued[edge.to_idx] = true;
                    components_out.back().push_back(edge.to_idx);
                }
            }
            
            for (ODEdge& edge : node.edges_to) {
                
                if (!enqueued[edge.to_idx]) {
                    stack.push_back(edge.to_idx);
                    enqueued[edge.to_idx] = true;
                    components_out.back().push_back(edge.to_idx);
                }
            }
        }
    }
}

void OrientedDistanceClusterer::perform_dp() {
    
    for (ODNode& node : nodes) {
        // as in local alignment, minimum score is the score of node itself
        node.dp_score = node.score;
    }
    
#ifdef debug_od_clusterer
    cerr << "computing topological order for clustering DP" << endl;
#endif
    
    vector<size_t> order;
    topological_order(order);
    
    for (size_t i : order) {
        ODNode& node = nodes[i];
#ifdef debug_od_clusterer
        cerr << "at node " << i << " with DP score " << node.dp_score << " and node score " << node.score << endl;
#endif
        // for each edge out of this node
        for (ODEdge& edge : node.edges_from) {
            
            // check if the path through the node out of this edge increase score of target node
            ODNode& target_node = nodes[edge.to_idx];
            int32_t extend_score = node.dp_score + edge.weight + target_node.score;
            if (extend_score > target_node.dp_score) {
#ifdef debug_od_clusterer
                cerr << "extending DP to node " << edge.to_idx << " with score " << extend_score << endl;
#endif
                target_node.dp_score = extend_score;
            }
        }
    }
}

vector<OrientedDistanceClusterer::cluster_t> OrientedDistanceClusterer::clusters(int32_t max_qual_score,
                                                                                 int32_t log_likelihood_approx_factor) {
    
    vector<vector<pair<const MaximalExactMatch*, pos_t>>> to_return;
    if (nodes.size() == 0) {
        // this should only happen if we have filtered out all MEMs, so there are none to cluster
        return to_return;
    }
    
#ifdef debug_od_clusterer
    cerr << "performing approximate DP across MEMs" << endl;
#endif
    perform_dp();
    
#ifdef debug_od_clusterer
    cerr << "finding top tracebacks within connected components" << endl;
#endif
    // find the weakly connected components, which should correspond to mappings
    vector<vector<size_t>> components;
    connected_components(components);
    
    // find the node with the highest DP score in each connected component
    // each record is a pair of (score lower bound, node index)
    vector<pair<int32_t, size_t>> component_traceback_ends(components.size(),
                                                           pair<int32_t, size_t>(numeric_limits<int32_t>::min(), 0));
    for (size_t i = 0; i < components.size(); i++) {
        vector<size_t>& component = components[i];
        pair<int32_t, size_t>& traceback_end = component_traceback_ends[i];
        for (size_t j = 0; j < component.size(); j++) {
            int32_t dp_score = nodes[component[j]].dp_score;
            if (dp_score > traceback_end.first) {
                traceback_end.first = dp_score;
                traceback_end.second = component[j];
            }
        }
    }
    //#pragma omp atomic
    //    CLUSTER_TOTAL += component_traceback_ends.size();
    
    std::make_heap(component_traceback_ends.begin(), component_traceback_ends.end());
    
    // estimate the minimum score a cluster must obtain to even affect the mapping quality
    // TODO: this approximation could break down sometimes, need to look into it
    int32_t top_score = component_traceback_ends.front().first;
    const BaseAligner* base_aligner = aligner ? (BaseAligner*) aligner : (BaseAligner*) qual_adj_aligner;
    int32_t suboptimal_score_cutoff = top_score - log_likelihood_approx_factor * base_aligner->mapping_quality_score_diff(max_qual_score);
    
    while (!component_traceback_ends.empty()) {
        // get the next highest scoring traceback end
        auto traceback_end = component_traceback_ends.front();
        std::pop_heap(component_traceback_ends.begin(), component_traceback_ends.end());
        component_traceback_ends.pop_back();
        
        // get the index of the node
        size_t trace_idx = traceback_end.second;
        
#ifdef debug_od_clusterer
        cerr << "checking traceback of component starting at " << traceback_end.second << endl;
#endif
        // if this cluster does not look like it even affect the mapping quality of the top scoring
        // cluster, don't bother forming it
        if (traceback_end.first < suboptimal_score_cutoff) {
#ifdef debug_od_clusterer
            cerr << "skipping rest of components on account of low score of " << traceback_end.first << " compared to max score " << top_score << " and cutoff " << suboptimal_score_cutoff << endl;
#endif
            
            //#pragma omp atomic
            //            PRUNE_COUNTER += component_traceback_ends.size() + 1;
            break;
        }
        
        // traceback until hitting a node that has its own score (indicates beginning of a local alignment)
        vector<size_t> trace{trace_idx};
        while (nodes[trace_idx].dp_score > nodes[trace_idx].score) {
            int32_t target_source_score = nodes[trace_idx].dp_score - nodes[trace_idx].score;
            for (ODEdge& edge : nodes[trace_idx].edges_to) {
                if (nodes[edge.to_idx].dp_score + edge.weight == target_source_score) {
                    trace_idx = edge.to_idx;
                    trace.push_back(trace_idx);
                    break;
                }
            }
        }
        
        // make a cluster
        to_return.emplace_back();
        auto& cluster = to_return.back();
        for (auto iter = trace.rbegin(); iter != trace.rend(); iter++) {
            ODNode& node = nodes[*iter];
            cluster.emplace_back(node.mem, node.start_pos);
        }
    }
    
    return std::move(to_return);
}

vector<pair<size_t, size_t>> OrientedDistanceClusterer::pair_clusters(const vector<cluster_t*>& left_clusters,
                                                                      const vector<cluster_t*>& right_clusters,
                                                                      xg::XG* xgindex,
                                                                      int64_t min_inter_cluster_distance,
                                                                      int64_t max_inter_cluster_distance) {
    
    // We will fill this in with all sufficiently close pairs of clusters from different reads.
    vector<pair<size_t, size_t>> to_return;
    
    // We think of the clusters as a single linear ordering, with our clusters coming first.
    size_t total_clusters = left_clusters.size() + right_clusters.size();
    
    // Compute distance trees for sets of clusters that are distance-able on consistent strands.
    unordered_map<pair<size_t, size_t>, int64_t> distance_tree = get_on_strand_distance_tree(total_clusters, xgindex,
                                                                                             [&](size_t cluster_num) {
                                                                                                 // Get the position that stands in for each cluster. Should reverse the strand for clusters from the other clusterer.
                                                                                                 // Assumes the clusters are nonempty.
                                                                                                 if (cluster_num < left_clusters.size()) {
                                                                                                     // Grab the pos_t for the first thing in the cluster.
                                                                                                     return left_clusters[cluster_num]->front().second;
                                                                                                 } else {
                                                                                                     // Grab the pos_t for this cluster from the other clusterer.
                                                                                                     return right_clusters[cluster_num - left_clusters.size()]->back().second;
                                                                                                 }
                                                                                             });
    
    // Flatten the distance tree to a set of linear spaces, one per tree.
    vector<unordered_map<size_t, int64_t>> linear_spaces = flatten_distance_tree(total_clusters, distance_tree);
    
    for (const unordered_map<size_t, int64_t>& linear_space : linear_spaces) {
        // For each linear space
        
        // The linear space may run forward or reverse relative to our read.
        
        // This will hold pairs of relative position and cluster number
        vector<pair<int64_t, size_t>> sorted_pos;
        for (auto& cluster_and_pos : linear_space) {
            // Flip each pair around and put it in the list to sort.
            sorted_pos.emplace_back(cluster_and_pos.second, cluster_and_pos.first);
        }
        // Sort the list ascending by the first item (relative position)
        std::sort(sorted_pos.begin(), sorted_pos.end());
        
        // Now scan for opposing pairs within the distance limit.
        // TODO: this is going to be O(n^2) in the number of clusters in range.
        
        // Keep a cursor to the start of the window and the end of the window.
        // When adding each new thing to the window, eject anything too far
        // behind it, then compare it to everything that is left.
        size_t window_start = 0;
        size_t window_last = 0;
        
        for (size_t i = 0; i < sorted_pos.size(); i++) {
            // we're looking for left to right connections, so don't start from the right
            if (sorted_pos[i].second >= left_clusters.size()) {
                continue;
            }
            
            // the interval of linearized coordinates we want to form pairs to
            int64_t coord_interval_start = sorted_pos[i].first + min_inter_cluster_distance;
            int64_t coord_interval_end = sorted_pos[i].first + max_inter_cluster_distance;
            
            // move the window bounds forward until it's inside the coordinate interval
            while (window_start < sorted_pos.size() ? sorted_pos[window_start].first < coord_interval_start : false) {
                window_start++;
            }
            while (window_last + 1 < sorted_pos.size() ? sorted_pos[window_last + 1].first < coord_interval_end : false) {
                window_last++;
            }
            
            // add each pair of clusters that's from the two read ends to the return value
            for (size_t j = window_start; j <= window_last; j++) {
                if (sorted_pos[j].second >= left_clusters.size()) {
                    to_return.emplace_back(sorted_pos[i].second, sorted_pos[j].second - left_clusters.size());
                }
            }
        }
    }
    
    return to_return;
    
};
<<<<<<< HEAD
=======

Graph cluster_subgraph(const xg::XG& xg, const Alignment& aln, const vector<vg::MaximalExactMatch>& mems, double expansion) {
    assert(mems.size());
    auto& start_mem = mems.front();
    auto start_pos = make_pos_t(start_mem.nodes.front());
    auto rev_start_pos = reverse(start_pos, xg.node_length(id(start_pos)));
    // Even if the MEM is right up against the start of the read, it may not be
    // part of the best alignment. Make sure to have some padding.
    // TODO: how much padding?
    Graph graph;
    int padding = 1;
    int get_before = padding + (int)(expansion * (int)(start_mem.begin - aln.sequence().begin()));
    if (get_before) {
        graph.MergeFrom(xg.graph_context_id(rev_start_pos, get_before));
    }
    for (int i = 0; i < mems.size(); ++i) {
        auto& mem = mems[i];
        auto pos = make_pos_t(mem.nodes.front());
        int get_after = padding + (i+1 == mems.size() ?
                                   expansion * (int)(aln.sequence().end() - mem.begin)
                                   : expansion * max(mem.length(), (int)(mems[i+1].end - mem.begin)));
        graph.MergeFrom(xg.graph_context_id(pos, get_after));
    }
    sort_by_id_dedup_and_clean(graph);
    return graph;
}


>>>>>>> e17621d2
}










<|MERGE_RESOLUTION|>--- conflicted
+++ resolved
@@ -1382,8 +1382,6 @@
     return to_return;
     
 };
-<<<<<<< HEAD
-=======
 
 Graph cluster_subgraph(const xg::XG& xg, const Alignment& aln, const vector<vg::MaximalExactMatch>& mems, double expansion) {
     assert(mems.size());
@@ -1411,16 +1409,14 @@
     return graph;
 }
 
-
->>>>>>> e17621d2
-}
-
-
-
-
-
-
-
-
-
-
+}
+
+
+
+
+
+
+
+
+
+
