#include "sv_detector.hpp"

using namespace vg;
using namespace std;
SV_DETECTOR::SV_DETECTOR(){

}

SV_DETECTOR::SV_DETECTOR(VG* g){
    my_graph = g;
}


SV_DETECTOR::~SV_DETECTOR(){

}



vector<StructuralVariant> SV_DETECTOR::alignment_to_putative_sv(Alignment aln){
    vector<StructuralVariant> ret;

}

<<<<<<< HEAD
void SV_DETECTOR::cache_paths_of_graph(){
    regex is_alt("_alt_.+_[0-9]+");
    for (auto p : my_graph->paths._paths){
        if (regex_match(p.first, is_alt)){
            name_to_paths[p.first] = p.second;
            for (auto m : p.second){
                vg::id_t n_id = m.position().node_id();
                node_id_to_path[n_id] = p.first;
            }
        }
    }
}
=======
vector<StructuralVariant> SV_DETECTOR::gam_to_known_sv(string gamfile){
    ifstream in;
    if (alignments_file_name == "-") {
        alignment_stream = &std::cin;
    } else {
        in.open(alignments_file_name);
        if (!in) {
            cerr << "error: input file " << alignments_file_name << " not found." << endl;
            exit(1);
        }
        alignment_stream = &in;
    }
>>>>>>> 3383ce29

vector<StructuralVariant> SV_DETECTOR::gam_to_known_sv(string gamfile){
    vector<StructuralVariant> ret;
    
    vector<string> matches;
    std::function<void(Alignment&)> detect = [&, &matches](Alignment& aln){
        Path path = aln.path();
        for (int i = 0; i < path.mapping_size(); i++){
            Position x = path.mapping(i).position();
            vg::id_t node_id = x.node_id();
            map<vg::id_t, string>::iterator t_path = node_id_to_path.find(node_id);
            if (t_path != node_id_to_path.end()){
                // We have a node_id which supports a known SV,
                // But we haven't determined yet if it's ref or alt
                // or put it in a count...
            }
        }
    };

    if (gamfile == "-"){
        stream::for_each_parallel(cin, detect);
    }   
    else{
        ifstream in;
        if (in.good()){
            stream::for_each_parallel(in, detect);
        }
    }
}

vector<string> SV_DETECTOR::alignment_to_known_sv(Alignment aln){

}


/**
 * Take in an alignment
 * scan it for evidence of deletions, 
 * including:
 *  - softclips
 *  - 

 vector<Deletion> SV_DETECTOR::alignment_to_deletion(Alignment& aln){
 vector<Deletion> ret;

 }

//CALL INDELS
void SV_DETECTOR::call_split_read(string gamfile){

// Open gam file


//For each alignment in gam file:


// if there's a split read (as defined by the filter),
// then add a split read to a map<WigglePosition, SV>

// If a given WigglePosition contains a sufficient number of SV calls,
// consider it a legitimate SV (a deletion or an insertion

}

//CALL INVERSIONS
void SV_DETECTOR::call_inversion(string gamfile){

/**
 * Iterate through Alignments in the gam file
 * and place putative breakpoints in a global map
 * at their WigglePosition if the alignments support
 * such a breakpoint
 *
 * Once enough have been accumulated, call the SV at the
 * given position.
 *

 }

//CALL INVERSIONS
void SV_DETECTOR::call_duplications(string gamfile){

}
*/<|MERGE_RESOLUTION|>--- conflicted
+++ resolved
@@ -21,8 +21,7 @@
     vector<StructuralVariant> ret;
 
 }
-
-<<<<<<< HEAD
+/**
 void SV_DETECTOR::cache_paths_of_graph(){
     regex is_alt("_alt_.+_[0-9]+");
     for (auto p : my_graph->paths._paths){
@@ -35,20 +34,7 @@
         }
     }
 }
-=======
-vector<StructuralVariant> SV_DETECTOR::gam_to_known_sv(string gamfile){
-    ifstream in;
-    if (alignments_file_name == "-") {
-        alignment_stream = &std::cin;
-    } else {
-        in.open(alignments_file_name);
-        if (!in) {
-            cerr << "error: input file " << alignments_file_name << " not found." << endl;
-            exit(1);
-        }
-        alignment_stream = &in;
-    }
->>>>>>> 3383ce29
+*/
 
 vector<StructuralVariant> SV_DETECTOR::gam_to_known_sv(string gamfile){
     vector<StructuralVariant> ret;
