/**
 * \file minimizer_mapper.cpp
 * Defines the code for the minimizer-and-GBWT-based mapper.
 */

#include "minimizer_mapper.hpp"
#include "annotation.hpp"
#include "path_subgraph.hpp"
#include "multipath_alignment.hpp"
#include "funnel.hpp"

#include <iostream>
#include <algorithm>

// We define this to turn on the detailed funnel instrumentation and correctness tracking.
// Without this we just track per-read time.
#define INSTRUMENT_MAPPING
// With INSTRUMENT_MAPPING on, set this to track provenance of intermediate results
//#define TRACK_PROVENANCE
// With TRACK_PROVENANCE on, set this to track correctness, which requires some expensive XG queries
//#define TRACK_CORRECTNESS

namespace vg {

using namespace std;

MinimizerMapper::MinimizerMapper(const xg::XG* xg_index, const gbwt::GBWT* gbwt_index, const MinimizerIndex* minimizer_index,
    SnarlManager* snarl_manager, DistanceIndex* distance_index) :
    xg_index(xg_index), gbwt_index(gbwt_index), minimizer_index(minimizer_index),
    snarl_manager(snarl_manager), distance_index(distance_index), gbwt_graph(*gbwt_index, *xg_index),
    extender(gbwt_graph) {
    
    // Nothing to do!
}

void MinimizerMapper::map(Alignment& aln, AlignmentEmitter& alignment_emitter) {
    // For each input alignment
        
    // Make a new funnel instrumenter to watch us map this read.
    Funnel funnel;
    // Start timing
    funnel.start(aln.name());
    
    // Annotate the original read with metadata
    if (!sample_name.empty()) {
        aln.set_sample_name(sample_name);
    }
    if (!read_group.empty()) {
        aln.set_read_group(read_group);
    }
    
#ifdef INSTRUMENT_MAPPING
    // Start the minimizer finding stage
    funnel.stage("minimizer");
#endif
    
    // We will find all the seed hits
    vector<pos_t> seeds;
    
    // This will hold all the minimizers in the query
    vector<MinimizerIndex::minimizer_type> minimizers;
    // And either way this will map from seed to minimizer that generated it
    vector<size_t> seed_to_source;
    
    // Find minimizers in the query
    minimizers = minimizer_index->minimizers(aln.sequence());
    
#ifdef INSTRUMENT_MAPPING
#ifdef TRACK_PROVENANCE
    // Record how many we found, as new lines.
    funnel.introduce(minimizers.size());
#endif
    
    // Start the minimizer locating stage
    funnel.stage("seed");
#endif

    size_t rejected_count = 0;
    for (size_t i = 0; i < minimizers.size(); i++) {
        // For each minimizer
        
#ifdef INSTRUMENT_MAPPING
#ifdef TRACK_PROVENANCE
        // Say we're working on it
        funnel.processing_input(i);
#endif
#endif
        
        if (hit_cap == 0 || minimizer_index->count(minimizers[i].first) <= hit_cap) {
            // The minimizer is infrequent enough to be informative, so feed it into clustering
            
            // How many seeds were there before now?
            size_t seeds_before = seeds.size();
            
            // Locate it in the graph
            for (auto& hit : minimizer_index->find(minimizers[i].first)) {
                // For each position, remember it and what minimizer it came from
                seeds.push_back(hit);
                seed_to_source.push_back(i);
            }
            
#ifdef INSTRUMENT_MAPPING
#ifdef TRACK_PROVENANCE
            // Record in the funnel that this minimizer gave rise to these seeds.
            funnel.expand(i, seeds.size() - seeds_before);
#endif
#endif
        } else {
            // The minimizer is too frequent
            rejected_count++;
            
#ifdef INSTRUMENT_MAPPING
#ifdef TRACK_PROVENANCE
            // Record in the funnel thast we rejected it
            funnel.kill(i);
#endif
#endif
        }
        
#ifdef INSTRUMENT_MAPPING
#ifdef TRACK_PROVENANCE
        // Say we're done with this input item
        funnel.processed_input();
#endif
#endif
    }

#ifdef INSTRUMENT_MAPPING
#ifdef TRACK_PROVENANCE
#ifdef TRACK_CORRECTNESS
    // Tag seeds with correctness based on proximity along paths to the input read's refpos
    funnel.substage("correct");
    
    if (aln.refpos_size() != 0) {
        // Take the first refpos as the true position.
        auto& true_pos = aln.refpos(0);
        
        for (size_t i = 0; i < seeds.size(); i++) {
            // Find every seed's reference positions. This maps from path name to pairs of offset and orientation.
            auto offsets = xg_index->nearest_offsets_in_paths(seeds[i], 100);
            for (auto& hit_pos : offsets[true_pos.name()]) {
                // Look at all the ones on the path the read's true position is on.
                if (abs((int64_t)hit_pos.first - (int64_t) true_pos.offset()) < 200) {
                    // Call this seed hit close enough to be correct
                    funnel.tag_correct(i);
                }
            }
        }
    }
#endif
#endif
#endif
        
#ifdef debug
    cerr << "Read " << aln.name() << ": " << aln.sequence() << endl;
    cerr << "Found " << seeds.size() << " seeds from " << (minimizers.size() - rejected_count) << " minimizers, rejected " << rejected_count << endl;
#endif

#ifdef INSTRUMENT_MAPPING
    // Begin the clustering stage
    funnel.stage("cluster");
#endif
        
    // Cluster the seeds. Get sets of input seed indexes that go together.
    vector<vector<size_t>> clusters = clusterer.cluster_seeds(seeds, distance_limit, *snarl_manager, *distance_index);
    
#ifdef INSTRUMENT_MAPPING
    funnel.substage("score");
#endif

    // Compute the covered portion of the read represented by each cluster.
    // TODO: Put this and sorting into the clusterer to deduplicate with vg cluster.
    vector<double> read_coverage_by_cluster;
    for (size_t i = 0; i < clusters.size(); i++) {
        // For each cluster
        auto& cluster = clusters[i];
        
#ifdef INSTRUMENT_MAPPING
#ifdef TRACK_PROVENANCE
        // Say we're making it
        funnel.producing_output(i);
#endif
#endif
        
        // Score the cluster in read coverage.
        
        // We set bits in here to true when query anchors cover them
        vector<bool> covered(aln.sequence().size());
        // We use this to convert iterators to indexes
        auto start = aln.sequence().begin();
        
        for (auto& hit_index : cluster) {
            // For each hit in the cluster, work out what anchor sequence it is from.
            size_t source_index = seed_to_source.at(hit_index);
            
            for (size_t i = minimizers[source_index].second; i < minimizers[source_index].second + minimizer_index->k(); i++) {
                // Set all the bits in read space for that minimizer.
                // Each minimizr is a length-k exact match starting at a position
                covered[i] = true;
            }
        }
        
        // Count up the covered positions
        size_t covered_count = 0;
        for (auto bit : covered) {
            covered_count += bit;
        }
        
        // Turn that into a fraction
        read_coverage_by_cluster.push_back(covered_count / (double) covered.size());
        
#ifdef INSTRUMENT_MAPPING
#ifdef TRACK_PROVENANCE
        // Record the cluster in the funnel as a group of the size of the number of items.
        funnel.merge_group(cluster.begin(), cluster.end());
        funnel.score(funnel.latest(), read_coverage_by_cluster.back());
        
        // Say we made it.
        funnel.produced_output();
#endif
#endif
    }

#ifdef debug
    cerr << "Found " << clusters.size() << " clusters" << endl;
#endif
    
    // Make a vector of cluster indexes to sort
    vector<size_t> cluster_indexes_in_order;
    cluster_indexes_in_order.reserve(clusters.size());
    for (size_t i = 0; i < clusters.size(); i++) {
        cluster_indexes_in_order.push_back(i);
    }

    // Put the most covering cluster's index first
    std::sort(cluster_indexes_in_order.begin(), cluster_indexes_in_order.end(), [&](const size_t& a, const size_t& b) -> bool {
        // Return true if a must come before b, and false otherwise
        return read_coverage_by_cluster.at(a) > read_coverage_by_cluster.at(b);
    });
    
#ifdef INSTRUMENT_MAPPING
    // Now we go from clusters to gapless extensions
    funnel.stage("extend");
#endif
    
    // These are the GaplessExtensions for all the clusters, in cluster_indexes_in_order order.
    vector<vector<GaplessExtension>> cluster_extensions;
    cluster_extensions.reserve(cluster_indexes_in_order.size());
    
    for (size_t i = 0; i < clusters.size(); i++) {
        // For each cluster, in sorted order
        size_t& cluster_num = cluster_indexes_in_order[i];
        
#ifdef INSTRUMENT_MAPPING
#ifdef TRACK_PROVENANCE
        funnel.processing_input(cluster_num);
<<<<<<< HEAD
#endif
#endif
        
        hash_set<size_t>& cluster = clusters[cluster_num];
=======
        vector<size_t>& cluster = clusters[cluster_num];
>>>>>>> 47904bbb
#ifdef debug
        cerr << "Cluster " << cluster_num << " rank " << i << ": " << endl;
#endif
         
        // Pack the seeds into (read position, graph position) pairs.
        vector<pair<size_t, pos_t>> seed_matchings;
        seed_matchings.reserve(cluster.size());
        for (auto& seed_index : cluster) {
            // For each seed in the cluster, generate its matching pair
            seed_matchings.emplace_back(minimizers[seed_to_source[seed_index]].second, seeds[seed_index]);
#ifdef debug
            cerr << "Seed read:" << minimizers[seed_to_source[seed_index]].second << " = " << seeds[seed_index]
                << " from minimizer " << seed_to_source[seed_index] << "(" << minimizer_index->count(minimizers[seed_to_source[seed_index]].first) << ")" << endl;
#endif
        }
        
        // Extend seed hits in the cluster into one or more gapless extensions
        cluster_extensions.emplace_back(extender.extend(seed_matchings, aln.sequence()));
        
#ifdef INSTRUMENT_MAPPING
#ifdef TRACK_PROVENANCE
        // Record with the funnel that the previous group became a group of this size.
        // Don't bother recording the seed to extension matching...
        funnel.project_group(cluster_num, cluster_extensions.back().size());
        
        // Say we finished with this cluster, for now.
        funnel.processed_input();
#endif
#endif
    }
    
#ifdef INSTRUMENT_MAPPING
    funnel.substage("score");
#endif
    
    // Now score all the gapless extensions by max match count accounted for.
    vector<int> cluster_extension_scores;
    cluster_extension_scores.reserve(cluster_extensions.size());
    for (size_t i = 0; i < cluster_extensions.size(); i++) {
        // For each group of GaplessExtensions
        
#ifdef INSTRUMENT_MAPPING
#ifdef TRACK_PROVENANCE
        funnel.producing_output(i);
#endif
#endif
        
        auto& extensions = cluster_extensions[i];
        // Count the matches suggested by the group and use that as a score.
        cluster_extension_scores.push_back(estimate_extension_group_score(aln, extensions));
        
#ifdef INSTRUMENT_MAPPING
#ifdef TRACK_PROVENANCE
        // Record the score with the funnel
        funnel.score(i, cluster_extension_scores.back());
        funnel.produced_output();
#endif
#endif
    }
    
    // Now sort them by score
    vector<size_t> extension_indexes_in_order;
    extension_indexes_in_order.reserve(cluster_extension_scores.size());
    for (size_t i = 0; i < cluster_extension_scores.size(); i++) {
        extension_indexes_in_order.push_back(i);
    }
    
    // Put the most matching group of extensions first
    std::sort(extension_indexes_in_order.begin(), extension_indexes_in_order.end(), [&](const int& a, const int& b) -> bool {
        // Return true if a must come before b, and false otherwise
        return cluster_extension_scores.at(a) > cluster_extension_scores.at(b);
    });
    
#ifdef INSTRUMENT_MAPPING
    funnel.stage("align");
#endif
    
    // Now start the alignment step. Everything has to become an alignment.
    
    // We will fill this with all computed alignments in estimated score order.
    vector<Alignment> alignments;
    alignments.reserve(extension_indexes_in_order.size());
    
    // Clear any old refpos annotation and path
    aln.clear_refpos();
    aln.clear_path();
    aln.set_score(0);
    aln.set_identity(0);
    aln.set_mapping_quality(0);
    
    // Go through the gapless extension groups in score order.
    // Keep track of best and second best scores.
    int best_score = 0;
    int second_best_score = 0;
    for (size_t i = 0; i < extension_indexes_in_order.size() && i < max_alignments; i++) {
        // Find the extension group we are talking about
        size_t& extension_num = extension_indexes_in_order[i];
        
#ifdef INSTRUMENT_MAPPING
#ifdef TRACK_PROVENANCE
        funnel.processing_input(extension_num);
#endif
#endif

        auto& extensions = cluster_extensions[extension_num];
        
        if (i < 2 || score_is_significant(cluster_extension_scores[extension_num], best_score, second_best_score)) {
            // Always take the first and second.
            // For later ones, check if this score is significant relative to the running best and second best scores.
            
            // If so, get an Alignment out of it somehow, and throw it in.
            alignments.emplace_back(aln);
            Alignment& out = alignments.back();
            
            if (extensions.size() == 1 && extensions[0].full()) {
                // We got a full-length extension, so directly convert to an Alignment.
                
#ifdef INSTRUMENT_MAPPING
                funnel.substage("direct");
#endif

                *out.mutable_path() = extensions[0].path;
                
                // The score estimate is exact.
                int alignment_score = cluster_extension_scores[extension_num];
                
                // Compute identity from mismatch count.
                size_t mismatch_count = extensions[0].mismatches();
                double identity = out.sequence().size() == 0 ? 0.0 : (out.sequence().size() - mismatch_count) / (double) out.sequence().size();
                
                // Fill in the score and identity
                out.set_score(alignment_score);
                out.set_identity(identity);
                
#ifdef INSTRUMENT_MAPPING
                // Stop the timer on the current substage
                funnel.substage_stop();
#endif
            } else if (do_chaining) {
                // We need to do chaining.
                
#ifdef INSTRUMENT_MAPPING
                funnel.substage("chain");
#endif
                
                // Sort the extended seeds by read start position.
                // TODO: Score estimation may have sorted them already.
                std::sort(extensions.begin(), extensions.end(), [&](const GaplessExtension& a, const GaplessExtension& b) -> bool {
                    // Return true if a needs to come before b.
                    // This will happen if a is earlier in the read than b.
                    return a.core_interval.first < b.core_interval.first;
                });
                
                // Do the chaining and compute an alignment into out.
                chain_extended_seeds(aln, extensions, out);
                
#ifdef INSTRUMENT_MAPPING
                // We're done chaining. Next alignment may not go through this substage.
                funnel.substage_stop();
#endif
            } else {
                // We would do chaining but it is disabled.
                // Leave out unaligned
            }
            
            // Update the running best and second best scores.
            if (out.score() > best_score) {
                second_best_score = best_score;
                best_score = out.score();
            } else if (out.score() > second_best_score) {
                second_best_score = out.score();
            }
            
#ifdef INSTRUMENT_MAPPING
#ifdef TRACK_PROVENANCE
            // Record the Alignment and its score with the funnel
            funnel.project(extension_num);
            funnel.score(i, out.score());
            
            // We're done with this input item
            funnel.processed_input();
#endif
#endif
        } else {
            // If this score is insignificant, nothing past here is significant.
            // Don't do any more.
            
#ifdef INSTRUMENT_MAPPING
#ifdef TRACK_PROVENANCE
            funnel.kill_all(extension_indexes_in_order.begin() + i, extension_indexes_in_order.end());
            funnel.processed_input();
#endif
#endif
            
            break;
        }
    }
    
    if (alignments.size() == 0) {
        // Produce an unaligned Alignment
        alignments.emplace_back(aln);
        
#ifdef INSTRUMENT_MAPPING
#ifdef TRACK_PROVENANCE
        // Say it came from nowhere
        funnel.introduce();
#endif
#endif
    }
    
    // Order the Alignments by score
    vector<size_t> alignments_in_order;
    alignments_in_order.reserve(alignments.size());
    for (size_t i = 0; i < alignments.size(); i++) {
        alignments_in_order.push_back(i);
    }
    
    // Sort again by actual score instead of extennsion score
    std::sort(alignments_in_order.begin(), alignments_in_order.end(), [&](const size_t& a, const size_t& b) -> bool {
        // Return true if a must come before b (i.e. it has a larger score)
        return alignments[a].score() > alignments[b].score();
    });
    
#ifdef INSTRUMENT_MAPPING
    // Now say we are finding the winner(s)
    funnel.stage("winner");
#endif
    
    vector<Alignment> mappings;
    mappings.reserve(min(alignments_in_order.size(), max_multimaps));
    for (size_t i = 0; i < alignments_in_order.size() && i < max_multimaps; i++) {
        // For each output slot, fill it with the alignment at that rank if available.
        size_t& alignment_num = alignments_in_order[i];
        mappings.emplace_back(std::move(alignments[alignment_num]));
        
#ifdef INSTRUMENT_MAPPING
#ifdef TRACK_PROVENANCE
        // Tell the funnel
        funnel.project(alignment_num);
        funnel.score(alignment_num, mappings.back().score());
#endif
#endif
    }

#ifdef INSTRUMENT_MAPPING
#ifdef TRACK_PROVENANCE
    if (max_multimaps < alignments_in_order.size()) {
        // Some things stop here
        funnel.kill_all(alignments_in_order.begin() + max_multimaps, alignments_in_order.end());
    }
#endif
    
    funnel.substage("mapq");
#endif
    
    // Grab all the scores for MAPQ computation.
    vector<double> scores;
    scores.reserve(alignments.size());
    for (size_t i = 0; i < mappings.size(); i++) {
        // Grab the scores of the alignments we are outputting
        scores.push_back(mappings[i].score());
    }
    for (size_t i = mappings.size(); i < alignments_in_order.size(); i++) {
        // And of the alignments we aren't
        scores.push_back(alignments[alignments_in_order[i]].score());
    }
        
#ifdef debug
    cerr << "For scores ";
    for (auto& score : scores) cerr << score << " ";
#endif

    size_t winning_index;
    double mapq = get_regular_aligner()->maximum_mapping_quality_exact(scores, &winning_index);
    
#ifdef debug
    cerr << "MAPQ is " << mapq << endl;
#endif
        
    // Make sure to clamp 0-60.
    mappings.front().set_mapping_quality(max(min(mapq, 60.0), 0.0));
    
#ifdef INSTRUMENT_MAPPING
    funnel.substage_stop();
#endif
    
    for (size_t i = 0; i < mappings.size(); i++) {
        // For each output alignment in score order
        auto& out = mappings[i];
        
        // Assign primary and secondary status
        out.set_is_secondary(i > 0);
    }
    
    // Stop timing with the funnel
    funnel.stop();
    
    // Annotate with total, stage, and substage runtimes.
    // If we didn't record stages, we just get the total.
    funnel.for_each_time([&](const string& stage, const string& substage, double seconds) {
        if (stage == "") {
            // Overall runtime
            set_annotation(mappings[0], "map_seconds", seconds);
        } else {
            if (substage == "") {
                // Overall time for this stage
                set_annotation(mappings[0], "stage_" + stage + "_seconds", seconds);
            } else {
                // Time for just this substage
                set_annotation(mappings[0], "stage_" + stage + "_" + substage + "_seconds", seconds);
            }
        }
    });

#ifdef INSTRUMENT_MAPPING
#ifdef TRACK_PROVENANCE
#ifdef TRACK_CORRECTNESS
    // And with the last stage at which we had any descendants of the correct seed hit locations
    set_annotation(mappings[0], "last_correct_stage", funnel.last_correct_stage());
#endif
#endif
#endif
    
    // Ship out all the aligned alignments
    alignment_emitter.emit_mapped_single(std::move(mappings));

#ifdef debug
    // Dump the funnel info graph.
    funnel.to_dot(cerr);
#endif
}

int MinimizerMapper::estimate_extension_group_score(const Alignment& aln, vector<GaplessExtension>& extended_seeds) const {
    if (extended_seeds.empty()) {
        // TODO: We should never see an empty group of extensions
        return 0;
    } else if (extended_seeds.size() == 1 && extended_seeds[0].full()) {
        // This is a full length match. Compute exact score.
        
        // Compute a score using the Aligner, which handles all the full length bonuses and so on.
        // To do that we make a fake copy Alignment.
        Alignment temp = aln;
        *temp.mutable_path() = extended_seeds[0].path;
        // TODO: have an implementation of this that takes a Path and a string and/or quality.
        // TODO: Just do this based on mismatch count and match count but with aligner score parameters.
        return get_regular_aligner()->score_ungapped_alignment(temp);
    } else {
        // This is a collection of one or more non-full-length extended seeds.
        
        if (aln.sequence().size() == 0) {
            // No score here
            return 0;
        }
        
        // Sort them in read order.
        std::sort(extended_seeds.begin(), extended_seeds.end(), [&](const GaplessExtension& a, const GaplessExtension& b) -> bool {
            // Return true if a needs to come before b.
            // This will happen if a is earlier in the read than b.
            return a.core_interval.first < b.core_interval.first;
        });
        
        // Now we compute an estimate of the score: match count for all the
        // flank bases that aren't universal mismatches, mismatch count for
        // those that are.
        int score_estimate = 0;
        
        // We use a sweep line algorithm.
        // This records the last base to be covered by the current sweep line.
        int64_t sweep_line = 0;
        // This records the first base not covered by the last sweep line.
        int64_t last_sweep_line = 0;
        
        // And we track the next unentered gapless extension
        size_t unentered = 0;
        
        // Extensions we are in are in this min-heap of past-end position and gapless extension number.
        vector<pair<size_t, size_t>> end_heap;
        // The heap uses this comparator
        auto compare = [](const pair<size_t, size_t>& a, const pair<size_t, size_t>& b) {
            // Return true if a must come later in the heap than b
            return a.first > b.first;
        };
        
        while(last_sweep_line < aln.sequence().size()) {
            // We are processed through the position before last_sweep_line.
            
            // Find a place for sweep_line to go
            
            // Find the next seed start
            int64_t next_seed_start = numeric_limits<int64_t>::max();
            if (unentered < extended_seeds.size()) {
                next_seed_start = extended_seeds[unentered].flanked_interval.first;
            }
            
            // Find the next mismatch
            int64_t next_mismatch = numeric_limits<int64_t>::max();
            for (auto& overlapping : end_heap) {
                // For each gapless extension we overlap, find its sorted mismatches
                auto& mismatches = extended_seeds[overlapping.second].mismatch_positions;
                for (auto& mismatch : mismatches) {
                    if (mismatch < last_sweep_line) {
                        // Already accounted for
                        continue;
                    }
                    if (mismatch < next_mismatch) {
                        // We found a new one
                        next_mismatch = mismatch;
                    }
                    // We only care about the first one not too early.
                    break;
                }
            }
            
            // Find the next seed end
            int64_t next_seed_end = numeric_limits<int64_t>::max();
            if (!end_heap.empty()) {
                next_seed_end = end_heap.front().first;
            }
            
            // Whichever is closer between those points and the end, do that.
            sweep_line = min(min(min(next_seed_end, next_mismatch), next_seed_start), (int64_t) aln.sequence().size() - 1);
            
            // So now we're only interested in things that happen at sweep_line.
            
            if (!end_heap.empty()) {
                // If we were covering anything, count matches between last_sweep_line and here, not including at last_sweep_line.
                score_estimate += get_regular_aligner()->score_exact_match(aln, last_sweep_line, sweep_line - last_sweep_line);
            }
            
            while(!end_heap.empty() && end_heap.front().first == sweep_line) {
                // Take out anything that past-ends here
                std::pop_heap(end_heap.begin(), end_heap.end());
                end_heap.pop_back();
            }
            
            while (unentered < extended_seeds.size() && extended_seeds[unentered].flanked_interval.first == sweep_line) {
                // Bring in anything that starts here
                end_heap.emplace_back(extended_seeds[unentered].flanked_interval.second, unentered);
                std::push_heap(end_heap.begin(), end_heap.end());
                unentered++;
            }
            
            if (!end_heap.empty()) {
                // We overlap some seeds
            
                // Count up mismatches that are here and extended seeds that overlap here
                size_t mismatching_count = 0;
                for (auto& overlapping : end_heap) {
                    // For each gapless extension we overlap, find its sorted mismatches
                    auto& mismatches = extended_seeds[overlapping.second].mismatch_positions;
                    for (auto& mismatch : mismatches) {
                        if (mismatch < last_sweep_line) {
                            // Already accounted for
                            continue;
                        }
                        if (mismatch == sweep_line) {
                            // We found a new one here
                            mismatching_count++;
                        }
                        // We only care about the first one not too early.
                        break;
                    }
                }
                
                if (mismatching_count == end_heap.size()) {
                    // This is a universal mismatch
                    // Add a mismatch to the score
                    score_estimate += get_regular_aligner()->score_mismatch(1);
                } else {
                    // Add a 1-base match to the score
                    score_estimate += get_regular_aligner()->score_exact_match(aln, sweep_line, 1);
                }
            }
            
            // If we don't overlap any seeds here, we won't score any matches or mismatches.
            
            // Move last_sweep_line to sweep_line.
            // We need to add 1 since last_sweep_line is the next *un*included base
            last_sweep_line = sweep_line + 1;
        }
        
        // TODO: should we apply full length bonuses?
        
        // When we get here, the score estimate is finished.
        return score_estimate;
    }
    
}

bool MinimizerMapper::score_is_significant(int score_estimate, int best_score, int second_best_score) const {
    // mpmap uses a heuristic of if the read coverage of the cluster is less than half the best cluster's read coverage, stop.
    // We do something similar, but with scores. And we make sure to get at least one second best score.
    // If it's not more than half the best score, it doesn't matter if it beats the second best score; both secondaries are sufficiently bad.
    // TODO: real scores from full-length gapless extensions aren't quite directly comparable with estimates.
    if (score_estimate * 2 >= best_score || second_best_score < 1) {
        return true;
    }
    return false;
}

void MinimizerMapper::chain_extended_seeds(const Alignment& aln, const vector<GaplessExtension>& extended_seeds, Alignment& out) const {

#ifdef debug
    cerr << "Trying again to chain " << extended_seeds.size() << " extended seeds" << endl;
#endif

    // Find the paths between pairs of extended seeds that agree with haplotypes.
    // We don't actually need the read sequence for this, just the read length for longest gap computation.
    // The paths in the seeds know the hit length.
    // We assume all overlapping hits are exclusive.
    unordered_map<size_t, unordered_map<size_t, vector<Path>>> paths_between_seeds = find_connecting_paths(extended_seeds,
        aln.sequence().size());
        
    // We're going to record source and sink path count distributions, for debugging
    vector<double> tail_path_counts;
    
    // We're also going to record read sequence lengths for tails
    vector<double> tail_lengths;
    
    // And DP matrix areas for tails
    vector<double> tail_dp_areas;

    // Make a MultipathAlignment and feed in all the extended seeds as subpaths
    MultipathAlignment mp;
    // Pull over all the non-alignment data (to get copied back out when linearizing)
    transfer_read_metadata(aln, mp);
    for (auto& extended_seed : extended_seeds) {
        Subpath* s = mp.add_subpath();
        // Copy in the path.
        *s->mutable_path() = extended_seed.path;
        // Score it
        s->set_score(get_regular_aligner()->score_partial_alignment(aln, gbwt_graph, extended_seed.path,
            aln.sequence().begin() + extended_seed.core_interval.first));
        // The position in the read it occurs at will be handled by the multipath topology.
        if (extended_seed.core_interval.first == 0) {
            // But if it occurs at the very start of the read we need to mark that now.
            mp.add_start(mp.subpath_size() - 1);
        }
    }

    for (auto& kv : paths_between_seeds[numeric_limits<size_t>::max()]) {
        // For each source extended seed
        const size_t& source = kv.first;
        
        // Grab the part of the read sequence that comes before it
        string before_sequence = aln.sequence().substr(0, extended_seeds[source].core_interval.first); 
        
#ifdef debug
        cerr << "There is a path into source extended seed " << source
            << ": \"" << before_sequence << "\" against " << kv.second.size() << " haplotypes" << endl;
#endif
        
        // Record that a source has this many incoming haplotypes to process.
        tail_path_counts.push_back(kv.second.size());
        // Against a sequence this long
        tail_lengths.push_back(before_sequence.size());
        
        // We want the best alignment, to the base graph, done against any target path
        Path best_path;
        // And its score
        int64_t best_score = numeric_limits<int64_t>::min();

        // We can align it once per target path
        for (auto& path : kv.second) {
            // For each path we can take to get to the source
            
            if (path.mapping_size() == 0) {
                // We might have extra read before where the graph starts. Handle leading insertions.
                // We consider a pure softclip.
                // We don't consider an empty sequence because if that were the case
                // we would not have any paths_between_seeds entries for the dangling-left-sequence sentinel.
                if (best_score < 0) {
                    best_score = 0;
                    best_path.clear_mapping();
                    Mapping* m = best_path.add_mapping();
                    Edit* e = m->add_edit();
                    e->set_from_length(0);
                    e->set_to_length(before_sequence.size());
                    e->set_sequence(before_sequence);
                    // Since the softclip consumes no graph, we place it on the node we are going to.
                    *m->mutable_position() = extended_seeds[source].path.mapping(0).position();
                    
#ifdef debug
                    cerr << "New best alignment: " << pb2json(best_path) << endl;
#endif
                }
            } else {

                // Make a subgraph.
                // TODO: don't copy the path
                PathSubgraph subgraph(&gbwt_graph, path);
                
                // Do right-pinned alignment to the path subgraph with GSSWAligner.
                Alignment before_alignment;
                before_alignment.set_sequence(before_sequence);
                // TODO: pre-make the topological order
                
#ifdef debug
                cerr << "Align " << pb2json(before_alignment) << " pinned right vs:" << endl;
                subgraph.for_each_handle([&](const handle_t& here) {
                    cerr << subgraph.get_id(here) << " (" << subgraph.get_sequence(here) << "): " << endl;
                    subgraph.follow_edges(here, true, [&](const handle_t& there) {
                        cerr << "\t" << subgraph.get_id(there) << " (" << subgraph.get_sequence(there) << ") ->" << endl;
                    });
                    subgraph.follow_edges(here, false, [&](const handle_t& there) {
                        cerr << "\t-> " << subgraph.get_id(there) << " (" << subgraph.get_sequence(there) << ")" << endl;
                    });
                });
#endif

                // Align, accounting for full length bonus
                get_regular_aligner()->align_pinned(before_alignment, subgraph, false);
                
                // Record size of DP matrix filled
                tail_dp_areas.push_back(before_sequence.size() * path_from_length(path));

                if (before_alignment.score() > best_score) {
                    // This is a new best alignment. Translate from subgraph into base graph and keep it
                    best_path = subgraph.translate_down(before_alignment.path());
                    best_score = before_alignment.score();
                    
#ifdef debug
                    cerr << "New best alignment against: " << pb2json(path) << " is " << pb2json(best_path) << endl;
#endif
                }
            }
        }
        
        // We really should have gotten something
        assert(best_path.mapping_size() != 0);

        // Put it in the MultipathAlignment
        Subpath* s = mp.add_subpath();
        *s->mutable_path() = std::move(best_path);
        s->set_score(best_score);
        
        // And make the edge from it to the correct source
        s->add_next(source);
        
#ifdef debug
        cerr << "Resulting source subpath: " << pb2json(*s) << endl;
#endif
        
        // And mark it as a start subpath
        mp.add_start(mp.subpath_size() - 1);
    }
    
    // We must have somewhere to start.
    assert(mp.start_size() > 0);

    for (auto& from_and_edges : paths_between_seeds) {
        const size_t& from = from_and_edges.first;
        if (from == numeric_limits<size_t>::max()) {
            continue;
        }
        // Then for all the other from extended seeds

        // Work out where the extended seed ends in the read
        size_t from_end = extended_seeds[from].core_interval.second;
        
        for (auto& to_and_paths : from_and_edges.second) {
            const size_t& to = to_and_paths.first;
            // For all the edges to other extended seeds
            
#ifdef debug
            cerr << "Consider " << to_and_paths.second.size() << " paths between extended seeds " << to << " and " << from << endl;
#endif

            if (to == numeric_limits<size_t>::max()) {
                // Do a bunch of left pinned alignments for the tails.
                
                // Find the sequence
                string trailing_sequence = aln.sequence().substr(from_end);
                
                if (!trailing_sequence.empty()) {
                    // There is actual trailing sequence to align on this escape path
                    
                    // Record that a sink has this many outgoing haplotypes to process.
                    tail_path_counts.push_back(to_and_paths.second.size());
                    // Against a sequence this size
                    tail_lengths.push_back(trailing_sequence.size());

                    // Find the best path in backing graph space
                    Path best_path;
                    // And its score
                    int64_t best_score = numeric_limits<int64_t>::min();

                    // We can align it once per target path
                    for (auto& path : to_and_paths.second) {
                        // For each path we can take to leave the "from" sink
                        
                        if (path.mapping_size() == 0) {
                            // Consider the case of a nonempty trailing
                            // softclip that bumped up against the end
                            // of the underlying graph.
                            
                            if (best_score < 0) {
                                best_score = 0;
                                best_path.clear_mapping();
                                Mapping* m = best_path.add_mapping();
                                Edit* e = m->add_edit();
                                e->set_from_length(0);
                                e->set_to_length(trailing_sequence.size());
                                e->set_sequence(trailing_sequence);
                                // We need to set a position at the end of where we are coming from.
                                const Mapping& prev_mapping = extended_seeds[from].path.mapping(
                                    extended_seeds[from].path.mapping_size() - 1);
                                const Position& coming_from = prev_mapping.position();
                                size_t last_node_length = gbwt_graph.get_length(gbwt_graph.get_handle(coming_from.node_id()));
                                m->mutable_position()->set_node_id(coming_from.node_id());
                                m->mutable_position()->set_is_reverse(coming_from.is_reverse());
                                m->mutable_position()->set_offset(last_node_length);
                                
                                // We should only have this case if we are coming from the end of a node.
                                assert(mapping_from_length(prev_mapping) + coming_from.offset() == last_node_length);
                            }
                        } else {

                            // Make a subgraph.
                            // TODO: don't copy the path
                            PathSubgraph subgraph(&gbwt_graph, path);
                            
                            // Do left-pinned alignment to the path subgraph
                            Alignment after_alignment;
                            after_alignment.set_sequence(trailing_sequence);
                            // TODO: pre-make the topological order

#ifdef debug
                            cerr << "Align " << pb2json(after_alignment) << " pinned left vs:" << endl;
                            subgraph.for_each_handle([&](const handle_t& here) {
                                cerr << subgraph.get_id(here) << " (" << subgraph.get_sequence(here) << "): " << endl;
                                subgraph.follow_edges(here, true, [&](const handle_t& there) {
                                    cerr << "\t" << subgraph.get_id(there) << " (" << subgraph.get_sequence(there) << ") ->" << endl;
                                });
                                subgraph.follow_edges(here, false, [&](const handle_t& there) {
                                    cerr << "\t-> " << subgraph.get_id(there) << " (" << subgraph.get_sequence(there) << ")" << endl;
                                });
                            });
#endif

                            get_regular_aligner()->align_pinned(after_alignment, subgraph, true);
                            
                            // Record size of DP matrix filled
                            tail_dp_areas.push_back(trailing_sequence.size() * path_from_length(path));

                            if (after_alignment.score() > best_score) {
                                // This is a new best alignment. Translate from subgraph into base graph and keep it
                                best_path = subgraph.translate_down(after_alignment.path());
                                best_score = after_alignment.score();
                            }
                        }
                    }
                    
                    // We need to come after from with this path

                    // We really should have gotten something
                    assert(best_path.mapping_size() != 0);

                    // Put it in the MultipathAlignment
                    Subpath* s = mp.add_subpath();
                    *s->mutable_path() = std::move(best_path);
                    s->set_score(best_score);
                    
                    // And make the edge to hook it up
                    mp.mutable_subpath(from)->add_next(mp.subpath_size() - 1);
                }
                
                // If there's no sequence to align on the path going off to nowhere, don't do anything.
                
            } else {
                // Do alignments between from and to

                // Find the sequence
                assert(extended_seeds[to].core_interval.first >= from_end);
                string intervening_sequence = aln.sequence().substr(from_end, extended_seeds[to].core_interval.first - from_end); 

                // Find the best path in backing graph space (which may be empty)
                Path best_path;
                // And its score
                int64_t best_score = numeric_limits<int64_t>::min();

                // We can align it once per target path
                for (auto& path : to_and_paths.second) {
                    // For each path we can take to get to the source
                    
                    if (path.mapping_size() == 0) {
                        // We're aligning against nothing
                        if (intervening_sequence.empty()) {
                            // Consider the nothing to nothing alignment, score 0
                            if (best_score < 0) {
                                best_score = 0;
                                best_path.clear_mapping();
                            }
                        } else {
                            // Consider the something to nothing alignment.
                            // We can't use the normal code path because the BandedGlobalAligner 
                            // wouldn't be able to generate a position form an empty graph.
                            
                            // We know the extended seeds we are between won't start/end with gaps, so we own the gap open.
                            int64_t score = get_regular_aligner()->score_gap(intervening_sequence.size());
                            if (score > best_score) {
                                best_path.clear_mapping();
                                Mapping* m = best_path.add_mapping();
                                Edit* e = m->add_edit();
                                e->set_from_length(0);
                                e->set_to_length(intervening_sequence.size());
                                e->set_sequence(intervening_sequence);
                                // We can copy the position of where we are going to, since we consume no graph.
                                *m->mutable_position() = extended_seeds[to].path.mapping(0).position();
                            }
                        }
                    } else {

                        // Make a subgraph.
                        // TODO: don't copy the path
                        PathSubgraph subgraph(&gbwt_graph, path);
                        
                        // Do global alignment to the path subgraph
                        Alignment between_alignment;
                        between_alignment.set_sequence(intervening_sequence);
                        
#ifdef debug
                        cerr << "Align " << pb2json(between_alignment) << " global vs:" << endl;
                        cerr << "Defining path: " << pb2json(path) << endl;
                        subgraph.for_each_handle([&](const handle_t& here) {
                            cerr << subgraph.get_id(here) << " len " << subgraph.get_length(here)
                                << " (" << subgraph.get_sequence(here) << "): " << endl;
                            subgraph.follow_edges(here, true, [&](const handle_t& there) {
                                cerr << "\t" << subgraph.get_id(there) << " len " << subgraph.get_length(there)
                                    << " (" << subgraph.get_sequence(there) << ") ->" << endl;
                            });
                            subgraph.follow_edges(here, false, [&](const handle_t& there) {
                                cerr << "\t-> " << subgraph.get_id(there) << " len " << subgraph.get_length(there)
                                    << " (" << subgraph.get_sequence(there) << ")" << endl;
                            });
                        });
#endif
                        
                        get_regular_aligner()->align_global_banded(between_alignment, subgraph, 5, true);
                        
                        if (between_alignment.score() > best_score) {
                            // This is a new best alignment. Translate from subgraph into base graph and keep it
                            best_path = subgraph.translate_down(between_alignment.path());
#ifdef debug
                            cerr << "\tNew best: " << pb2json(best_path) << endl;
#endif
                            
                            best_score = between_alignment.score();
                        }
                    }
                    
                }
                
                // We may have an empty path. That's fine.

                if (best_path.mapping_size() == 0 && intervening_sequence.empty()) {
                    // We just need an edge from from to to
                    mp.mutable_subpath(from)->add_next(to);
                } else {
                    // We need to connect from and to with a Subpath with this path

                    // We really should have gotten something
                    assert(best_path.mapping_size() != 0);

                    // Put it in the MultipathAlignment
                    Subpath* s = mp.add_subpath();
                    *s->mutable_path() = std::move(best_path);
                    s->set_score(best_score);
                    
                    // And make the edges to hook it up
                    s->add_next(to);
                    mp.mutable_subpath(from)->add_next(mp.subpath_size() - 1);
                }

            }

        }

    }

        
    // Then we take the best linearization of the full MultipathAlignment.
    // Make sure to force source to sink
    topologically_order_subpaths(mp);

    if (!validate_multipath_alignment(mp, gbwt_graph)) {
        // If we generated an invalid multipath alignment, we did something wrong and need to stop
        cerr << "error[vg::MinimizerMapper]: invalid MultipathAlignment generated: " << pb2json(mp) << endl;
        exit(1);
    }
    
    
    // Linearize into the out alignment, copying path, score, and also sequence and other read metadata
    optimal_alignment(mp, out, true);
    // Compute the identity from the path.
    out.set_identity(identity(out.path()));
    
    // Save all the tail alignment debugging statistics
    set_annotation(out, "tail_path_counts", tail_path_counts);
    set_annotation(out, "tail_lengths", tail_lengths);
    set_annotation(out, "tail_dp_areas", tail_dp_areas);
}

unordered_map<size_t, unordered_map<size_t, vector<Path>>>
MinimizerMapper::find_connecting_paths(const vector<GaplessExtension>& extended_seeds, size_t read_length) const {

    // Now this will hold, for each extended seed, for each other
    // reachable extended seed, the graph Paths that the
    // intervening sequence needs to be aligned against in the
    // graph.
    unordered_map<size_t, unordered_map<size_t, vector<Path>>> to_return;

    // All the extended seeds are forward in the read. So we index them by start.
    // Maps from handle in the GBWT graph to offset on that orientation that an extension starts at and index of the extension.
    unordered_map<handle_t, vector<pair<size_t, size_t>>> extensions_by_handle;

    // We track which extended seeds are sources (nothing else can reach them)
    unordered_set<size_t> sources;

    for (size_t i = 0; i < extended_seeds.size(); i++) {
        // For each extension
        // Where does it start?
        auto& pos = extended_seeds[i].path.mapping(0).position();

        // Get the handle it is on
        handle_t handle = gbwt_graph.get_handle(pos.node_id(), pos.is_reverse());

        // Record that this extension starts at this offset along that handle
        extensions_by_handle[handle].emplace_back(pos.offset(), i);

        // Assume it is a source
        sources.insert(i);

#ifdef debug
        cerr << "Extended seed " << i << " starts on node " << pos.node_id() << " " << pos.is_reverse()
            << " at offset " << pos.offset() << endl;
#endif
    }

    for (auto& kv : extensions_by_handle) {
        // Sort everything on the same handle
        std::sort(kv.second.begin(), kv.second.end(), [&](const pair<size_t, size_t>& a, const pair<size_t, size_t>& b) -> bool {
            return a.first < b.first;
        });
    }

    // For each seed in read order, walk out right in the haplotypes by the max length and see what other seeds we encounter.
    // Remember the read bounds and graph Path we found, for later alignment.
    for (size_t i = 0; i < extended_seeds.size(); i++) {
        // For each starting seed

        // Where do we cut the graph just after its end?
        auto& last_mapping = extended_seeds[i].path.mapping(extended_seeds[i].path.mapping_size() - 1);
        Position cut_pos_graph = last_mapping.position();
        cut_pos_graph.set_offset(cut_pos_graph.offset() + mapping_from_length(last_mapping));
        // And the read?
        size_t cut_pos_read = extended_seeds[i].core_interval.second;

#ifdef debug
        cerr << "Extended seed " << i << ": cut after on node " << cut_pos_graph.node_id() << " " << cut_pos_graph.is_reverse()
            << " at point " << cut_pos_graph.offset() << endl;
#endif

        // Get a handle in the GBWTGraph
        handle_t start_handle = gbwt_graph.get_handle(cut_pos_graph.node_id(), cut_pos_graph.is_reverse());

        // Decide if we need to actually do GBWT search, or if we can find a destination on the same node we ended on
        bool do_gbwt_search = true;

        // Look on the same graph node.
        // See if we hit any other extensions on this node.
        auto same_node_found = extensions_by_handle.find(start_handle);
        if (same_node_found != extensions_by_handle.end()) {
            // If we have extended seeds on this node
            
            for (auto& next_offset_and_index : same_node_found->second) {
                // Scan them in order.
                // TODO: Skip to after ourselves.
                
                if (extended_seeds[next_offset_and_index.second].core_interval.first >= cut_pos_read &&
                    next_offset_and_index.first >= cut_pos_graph.offset()) { 
                    
                    // As soon as we find one that starts after we end in both the read and the node

                    // Emit a connecting Path 
                    Path connecting;

                    if (next_offset_and_index.first > cut_pos_graph.offset()) {
                        // There actually is intervening graph material
                        Mapping* m = connecting.add_mapping();
                        *m->mutable_position() = cut_pos_graph;
                        Edit* e = m->add_edit();
                        e->set_from_length(next_offset_and_index.first - m->position().offset());
                        e->set_to_length(next_offset_and_index.first - m->position().offset());
                    }

#ifdef debug
                    cerr << "Found path on node between seed at "
                    << pb2json(extended_seeds[i].path.mapping(extended_seeds[i].path.mapping_size() - 1).position())
                    << " and seed at "
                    << pb2json(extended_seeds[next_offset_and_index.second].path.mapping(0).position())
                    << ":" << endl << "\t" << pb2json(connecting) <<  endl;
#endif

                    // Emit that connection
                    to_return[i][next_offset_and_index.second].emplace_back(std::move(connecting));

                    // Record that the destination is not a source
                    sources.erase(next_offset_and_index.second);

                    // Don't look at any more destinations
                    do_gbwt_search = false;
                    break;
                }
            }
        }

        if (!do_gbwt_search) {
            // Skip the GBWT search from this extended hit and try the next one
            continue;
        }

        // How long should we search? It should be the longest detectable gap plus the remaining sequence.
        size_t search_limit = get_regular_aligner()->longest_detectable_gap(cut_pos_read, read_length) + (read_length - cut_pos_read);

        // Have we found a way to get to any other extended seeds yet?
        bool reachable_extended_seeds = false;

        // Search everything in the GBWT graph right from the end of the start extended seed, up to the limit.
        explore_gbwt(cut_pos_graph, search_limit, [&](const ImmutablePath& here_path, const handle_t& there_handle) -> bool {
            // When we encounter a new handle visited by haplotypes extending off of the last node in a Path

            // See if we hit any other extensions on this next node
            auto found = extensions_by_handle.find(there_handle);
            if (found != extensions_by_handle.end()) {
                // If we do
                
                for (auto& next_offset_and_index : found->second) {
                    // Look at them in order along the node
                    
                    if (extended_seeds[next_offset_and_index.second].core_interval.first >= cut_pos_read) { 
                        // As soon as we find one that starts in the read after our start extended seed ended

                        // Extend the Path to connect to it.
                        // TODO: Make these shared tail lists for better algorithmics
                        ImmutablePath extended = here_path;
                        
                        if (next_offset_and_index.first > 0) {
                            // There is actual material on this new node before the extended seed we have to hit.
                            Mapping m; 
                            m.mutable_position()->set_node_id(gbwt_graph.get_id(there_handle));
                            m.mutable_position()->set_is_reverse(gbwt_graph.get_is_reverse(there_handle));
                            Edit* e = m.add_edit();
                            // Make sure it runs through the last base *before* the extended seed we are going for
                            e->set_from_length(next_offset_and_index.first);
                            e->set_to_length(next_offset_and_index.first);
                            
                            extended = extended.push_front(m);
                        }

#ifdef debug
                        cerr << "Found graph path between seed at "
                            << pb2json(extended_seeds[i].path.mapping(extended_seeds[i].path.mapping_size() - 1).position())
                            << " and seed at "
                            << pb2json(extended_seeds[next_offset_and_index.second].path.mapping(0).position())
                            << ":" << endl << "\t" << pb2json(to_path(extended)) <<  endl;
#endif

                        // And emit that connection
                        to_return[i][next_offset_and_index.second].emplace_back(to_path(extended));
                        reachable_extended_seeds = true;

                        // Record that the destination is not a source
                        sources.erase(next_offset_and_index.second);

                        // Don't look at any more destinations on this node, or
                        // any extensions past this node of this search state.
                        return false;
                    }
                }
            }

            // Otherwise we didn't hit anything we can stop at. Keep extending.
            return true;
        }, [&](const ImmutablePath& limit_path) {
            // When we blow past the walk distance limit or hit a dead end
            
            if (cut_pos_read < read_length && !reachable_extended_seeds) {
                // We have sequence to align and a way to escape and align it, and nowhere else we know of (yet) to go with it.
                // Save that as a path.
                to_return[i][numeric_limits<size_t>::max()].emplace_back(to_path(limit_path));
                // If we end up with paths anywhere else after all, we will destroy it, so we
                // will only keep it for sinks.
            }
        });
        
        if (reachable_extended_seeds) {
            // Make sure that if we can go anywhere else we *don't* consider wandering off to nowhere.
            auto found = to_return[i].find(numeric_limits<size_t>::max());
            if (to_return[i].size() > 1 && found != to_return[i].end()) {
                // We have a going-off-to-nothing path and also a path to somewhere else.
                // Don't go off to nothing.
                to_return[i].erase(found);
            }
        }
    }

    // Now we need the paths *from* numeric_limits<size_t>::max() to sources.
    // Luckily we know the sources.
    for (const size_t& i : sources) {
        // For each source
        
#ifdef debug
        cerr << "Extended seed " << i << " is a source" << endl;
#endif
        
        if (extended_seeds[i].core_interval.first > 0) {
#ifdef debug
            cerr << "\tIt is not at the start of the read, so there is a left tail" << endl;
#endif

            // Find its start
            Position start = extended_seeds[i].path.mapping(0).position();
            
#ifdef debug
            cerr << "\tPosition read-forward to search left before: " << pb2json(start) << endl;
#endif

            // Flip it around to face left
            start = reverse(start, gbwt_graph.get_length(gbwt_graph.get_handle(start.node_id())));
            
#ifdef debug
            cerr << "\tPosition read-reverse to search right after: " << pb2json(start) << endl;
#endif

            // Now the search limit is all the read *before* the seed, plus the detectable gap
            size_t search_limit = get_regular_aligner()->longest_detectable_gap(read_length, extended_seeds[i].core_interval.first) +
                extended_seeds[i].core_interval.first;

            // Start another search, but going left.
            explore_gbwt(start, search_limit, [&](const ImmutablePath& here_path, const handle_t& there_handle) -> bool {
                // If we weren't reachable from anyone, nobody should be reachable from us going the other way.
                // So always keep going.
                return true;
            }, [&](const ImmutablePath& limit_path) {
                // We have this path going right from start and hitting the walk limit or the edge of the graph.

                for (auto& mapping : limit_path) {
                    // Make sure nothing has a negative offset before flipping.
                    assert(mapping.position().offset() >= 0);
                }

                // Convert to Path and flip around
                Path flipped = reverse_complement_path(to_path(limit_path), [&](id_t id) -> size_t {
                    return gbwt_graph.get_length(gbwt_graph.get_handle(id));
                });
                
                for (auto& mapping : flipped.mapping()) {
                    // Make sure nothing has a negative offset after flipping.
                    assert(mapping.position().offset() >= 0);
                }

                // Record that as a path from numeric_limits<size_t>::max() to i.
                to_return[numeric_limits<size_t>::max()][i].emplace_back(std::move(flipped));
            });
            
            assert(to_return[numeric_limits<size_t>::max()][i].size() > 0);
        }
    }
    
    // Now this should be filled in with all the connectivity, so return.
    return to_return;
    
}

size_t MinimizerMapper::immutable_path_from_length(const ImmutablePath& path) {
    size_t to_return = 0;
    for (auto& m : path) {
        // Sum up the from lengths of all the component Mappings
        to_return += mapping_from_length(m);
    }
    return to_return;
}

Path MinimizerMapper::to_path(const ImmutablePath& path) {
    Path to_return;
    for (auto& m : path) {
        // Copy all the Mappings into the Path.
        *to_return.add_mapping() = m;
    }
    
    // Flip the order around to actual path order.
    std::reverse(to_return.mutable_mapping()->begin(), to_return.mutable_mapping()->end());
    
    // Return the completed path
    return to_return;
}

void MinimizerMapper::explore_gbwt(const Position& from, size_t walk_distance,
    const function<bool(const ImmutablePath&, const handle_t&)>& visit_callback,
    const function<void(const ImmutablePath&)>& limit_callback) const {
    
#ifdef debug
    cerr << "Exploring GBWT out from " << pb2json(from) << " to distance " << walk_distance << endl;
#endif
    
    // Holds the gbwt::SearchState we are at, and the ImmutablePath (backward)
    // from the end of the starting seed up through the end of the node we just
    // searched. The from_length of the path tracks our consumption of distance
    // limit.
    using traversal_state_t = pair<gbwt::SearchState, ImmutablePath>;
    
    // Get a handle to the node the from position is on, in its forward orientation
    handle_t start_handle = gbwt_graph.get_handle(from.node_id(), from.is_reverse());

    // Turn it into a SearchState
    gbwt::SearchState start_state = gbwt_graph.get_state(start_handle);
    
    if (start_state.empty()) {
        // No haplotypes even visit the first node. Have a 0-mapping dead end.
        limit_callback(ImmutablePath());
        return;
    }

    // The search state represents searching through the end of the node, so we have to consume that much search limit.

    // Tack on how much search limit distance we consume by going to the end of
    // the node. Our start position is a cut *between* bases, and we take everything after it.
    // If the cut is at the offset of the whole length of the node, we take 0 bases.
    // If it is at 0, wer take all the bases in the node.
    size_t distance_to_node_end = gbwt_graph.get_length(start_handle) - from.offset();    
    
    // And make a Path that represents the part of the node we're on that goes out to the end.
    // This may be empty if the hit already stopped at the end of the node
    ImmutablePath path_to_end;
    if (distance_to_node_end != 0) {
        // We didn't hit the end of the node already.

        // Make a mapping that starts on the right side of the cut we started our search at.
        Mapping m;
        *m.mutable_position() = from;
        m.mutable_position()->set_offset(m.position().offset());

        // Make it the requested length of perfect match.
        Edit* e = m.add_edit();
        e->set_from_length(distance_to_node_end);
        e->set_to_length(distance_to_node_end);
        
        // Put it in the list
        path_to_end = path_to_end.push_front(m);
    }
   
#ifdef debug   
    cerr << "Starting traversal with " << pb2json(path_to_end) << " from " << pb2json(from) << endl;
#endif
    
    // Glom these together into a traversal state and queue it up.

    // Holds a queue of search states to extend.
    list<traversal_state_t> queue{{start_state, path_to_end}};
    // Track queue size separately since getting it form the queue is O(n)
    size_t queue_size = 1;
    // Track queue high-water mark for debugging.
    size_t queue_max = 1;
    
    
    // Track how many times we hit the end/limit
    size_t limit_hits = 0;
    // And dead ends sweparately
    size_t dead_ends = 0;

    while (!queue.empty()) {
        // While there are things in the queue
        
        // Record max size
        queue_max = max(queue_max, queue_size);

        // Grab one
        traversal_state_t here(std::move(queue.front()));
        queue.pop_front();
        queue_size--;
        gbwt::SearchState& here_state = here.first;
        const ImmutablePath& here_path = here.second;
        
        // follow_paths on it
        bool got_anywhere = false;
        gbwt_graph.follow_paths(here_state, [&](const gbwt::SearchState& there_state) -> bool {
            if (there_state.empty()) {
                // Ignore places that no haplotypes go, and get the next place instead.
                return true;
            }
            
            // For each place it can go
            handle_t there_handle = gbwt_graph.node_to_handle(there_state.node);
            
            // Record that we got there
            got_anywhere = true;

            // Say we can go from here to there. Should we?
            bool continue_extending = visit_callback(here_path, there_handle);

            if (continue_extending) {
                // Generate the path we take if we take up all of that node.
                Mapping m;
                m.mutable_position()->set_node_id(gbwt_graph.get_id(there_handle));
                m.mutable_position()->set_is_reverse(gbwt_graph.get_is_reverse(there_handle));
                Edit* e = m.add_edit();
                e->set_from_length(gbwt_graph.get_length(there_handle));
                e->set_to_length(gbwt_graph.get_length(there_handle));
                
                ImmutablePath extended = here_path.push_front(m);

                // See if we can get to the end of the node without going outside the search length.
                if (immutable_path_from_length(here_path) + gbwt_graph.get_length(there_handle) <= walk_distance) {
                    // If so, continue the search
                    queue.emplace_back(there_state, extended);
                    queue_size++;
                } else {
                    // Report that, with this extension, we hit the limit.
                    limit_callback(extended);
                    limit_hits++;
                }
            }

            // Look at other possible haplotypes from where we came from
            return true;
        });
        
        if (!got_anywhere) {
            // We hit a dead end here. Report that.
            limit_callback(here_path);
            dead_ends++;
        }
    }
    
#ifdef debug
    cerr << "Queue max: " << queue_max << " Limit hits: " << limit_hits << " Dead ends: " << dead_ends << endl;
#endif
}


}

<|MERGE_RESOLUTION|>--- conflicted
+++ resolved
@@ -254,14 +254,11 @@
 #ifdef INSTRUMENT_MAPPING
 #ifdef TRACK_PROVENANCE
         funnel.processing_input(cluster_num);
-<<<<<<< HEAD
-#endif
-#endif
-        
-        hash_set<size_t>& cluster = clusters[cluster_num];
-=======
+#endif
+#endif
+
         vector<size_t>& cluster = clusters[cluster_num];
->>>>>>> 47904bbb
+
 #ifdef debug
         cerr << "Cluster " << cluster_num << " rank " << i << ": " << endl;
 #endif
