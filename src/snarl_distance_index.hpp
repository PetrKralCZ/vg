#ifndef VG_SNARL_DISTANCE_HPP_INCLUDED
#define VG_SNARL_DISTANCE_HPP_INCLUDED

#include <bdsg/snarl_distance_index.hpp>
#include "snarls.hpp"
#include <structures/union_find.hpp>
#include "hash_map.hpp"
#include <gbwtgraph/minimizer.h>


namespace vg { 

using namespace sdsl;
using namespace handlegraph;
using namespace bdsg;

//Minimum distance taking a pos instead of id/orientation/offset
size_t minimum_distance(const SnarlDistanceIndex& distance_index, pos_t pos1, pos_t pos2,
                        bool unoriented_distance = false, const HandleGraph* graph=nullptr); 
//Maximum distance taking a pos instead of id/orientation/offset
size_t maximum_distance(const SnarlDistanceIndex& distance_index, pos_t pos1, pos_t pos2); 

//Fill in the index
//size_limit is a limit on the number of nodes in a snarl, after which the index won't store pairwise distances
//distance_limit is a limit on the length of a path after which the index won't continue to traverse a snarl looking for distances
void fill_in_distance_index(SnarlDistanceIndex* distance_index, const HandleGraph* graph, const HandleGraphSnarlFinder* snarl_finder, size_t size_limit = 3000, size_t distance_limit = std::numeric_limits<size_t>::max());

//Fill in the temporary snarl record with distances
void populate_snarl_index(SnarlDistanceIndex::TemporaryDistanceIndex& temp_index, 
    pair<SnarlDistanceIndex::temp_record_t, size_t> snarl_index, size_t size_limit, size_t distance_limit, const HandleGraph* graph) ;

SnarlDistanceIndex::TemporaryDistanceIndex make_temporary_distance_index(const HandleGraph* graph, const HandleGraphSnarlFinder* snarl_finder, size_t size_limit, size_t distance_limit);

//Define wang_hash for net_handle_t's so that we can use a hash_map
template<> struct wang_hash<handlegraph::net_handle_t> {
public:
    inline size_t operator()(const net_handle_t& net_handle) const {
        return wang_hash_64(as_integer(net_handle));
    }
};

<<<<<<< HEAD
//TODO: This is outdated
//Given a position, return distances that can be stored by a minimizer
//
//If the position is on a boundary node of a top level chain, then return true, and 
//a unique identifier for the connected component that the node is on and
//the offset of the position in the root chain - the minimum distance from the beginning of the chain to 
//the position
//The second bool will be false and the remaining size_t's will be 0
//
//If the position is on a child node of a top-level simple bubble (bubble has no children and nodes connect only to boundaries)
//return false, 0, 0, true, and the rank of the bubble in its chain, the length of the start
//node of the snarl, the length of the end node (relative to a fd traversal of the chain), and
//the length of the node
//
//If the position is not on a root node (that is, a boundary node of a snarl in a root chain), returns
//false and MIPayload::NO_VALUE for all values
//


//Given a position, return the distances that can be stored by a minimizer
//record offset of node, record offset of parent, node record offset, node length, is_reversed, is_trivial_chain, parent is chain, prefix sum, chain_component 
tuple<size_t, size_t, size_t, size_t, bool, bool, bool, bool, size_t, size_t> get_minimizer_distances (const SnarlDistanceIndex& distance_index, pos_t pos);



=======
>>>>>>> d2f1c908
//Given an alignment to a graph and a range, find the set of nodes in the
//graph for which the minimum distance from the position to any position
//in the node is within the given distance range
//If look_forward is true, then start from the start of the path forward,
//otherwise start from the end going backward
void subgraph_in_distance_range(const SnarlDistanceIndex& distance_index, const Path& path, const HandleGraph* super_graph, size_t min_distance,
                                size_t max_distance, std::unordered_set<nid_t>& subgraph, bool look_forward);
///Helper for subgraph_in_distance_range
///Given starting handles in the super graph and the distances to each handle (including the start position and
//the first position in the handle), add all nodes within the distance range, excluding nodes in seen_nodes
//traversal_start is the node that we started the search from, because we can traverse it a second time but 
//we don't want to include a loop distance to any node after it
void subgraph_in_distance_range_walk_graph(const HandleGraph* super_graph, size_t min_distance, size_t max_distance,
                        std::unordered_set<nid_t>& subgraph, vector<pair<handle_t, size_t>>& start_nodes,
                        hash_set<pair<nid_t, bool>>& seen_nodes, const pair<nid_t, bool>& traversal_start);

//Helper function for subgraph_in_distance_range
//Given a node that is a child of a chain and the distance to it, walk forward from the
//current child and add nodes to search_start_nodes
void subgraph_in_distance_range_walk_across_chain (const SnarlDistanceIndex& distance_index, 
        const HandleGraph* super_graph,std::unordered_set<nid_t>& subgraph,
        net_handle_t current_node, size_t current_distance, 
        vector<pair<handle_t, size_t>>& search_start_nodes,
        hash_set<pair<nid_t, bool>>& seen_nodes, 
        const size_t& min_distane, const size_t& max_distance, bool checked_loop=false);


//Add nodes to the subgraph if they are near the path in the snarl tree
//Walks up the snarl tree from either end of the path, then takes everything
//in between them
void subgraph_containing_path_snarls(const SnarlDistanceIndex& distance_index, const HandleGraph* graph, const Path& path, std::unordered_set<nid_t>& subgraph);


//Helper function for subgraph_containing_path_snarls
//Add all the nodes in the parent to the subgraph
void add_descendants_to_subgraph(const SnarlDistanceIndex& distance_index, const net_handle_t& parent, std::unordered_set<nid_t>& subgraph);



//The distance values that get stored in an MIPayload
struct MIPayloadValues{

    //The record offset of the node
    size_t record_offset; 

    //The record offset of the parent
    size_t parent_record_offset; 

    //The node record offset of the node (eg, which node in a trivial snarl)
    size_t node_record_offset;

    size_t node_length;

    //Is the node reversed in its parent
    bool is_reversed;

    bool is_trivial_chain;

    bool parent_is_chain;

    bool parent_is_root; 

    size_t prefix_sum;

    size_t chain_component;
};

///
// The encoding of distances for positions in top-level chains
// We store this information in the minimizer index.
// 
// This gets stored in two separate uint64_t's
//
//           32 bits       |           32
//   record offset of node |  record offset of parent  
//     
//    8 bits          |    12 bit   |      1      |          1       |     1           |        1       |   32       |         8        
// node record offset | node length | is_reversed | is trivial chain | parent is chain | parent is root | prefix sum |  chain_component 
<<<<<<< HEAD
//
//
// These values are en/de-coded from the raw values in the order above
//
=======
//
//
// These values are en/de-coded from the raw values in the order above
//
>>>>>>> d2f1c908
// If no values are stored, then the two uint64_t's will both be inf
// bools are always stored, everything else is all 1's if it is not stored
// 

struct MIPayload {
    typedef std::uint64_t code_type; // We assume that this fits into gbwtgraph::payload_type.
    //typedef std::pair<code_type, code_type> payload_type;

    
    constexpr static gbwtgraph::payload_type NO_CODE = {std::numeric_limits<code_type>::max(),
                                                        std::numeric_limits<code_type>::max()};
    constexpr static std::size_t NO_VALUE = std::numeric_limits<size_t>::max(); 


    //Static values for the offset from the right side of the uint64_t storing the values, the width of each value, and a bit mask for the value
    const static size_t PARENT_RECORD_OFFSET = 0;
    const static size_t PARENT_RECORD_WIDTH = 32;
    const static code_type PARENT_RECORD_MASK = (static_cast<code_type>(1) << PARENT_RECORD_WIDTH) - 1;

    const static size_t NODE_RECORD_OFFSET = 32;
    const static size_t NODE_RECORD_WIDTH = 32;
    const static code_type NODE_RECORD_MASK = (static_cast<code_type>(1) << NODE_RECORD_WIDTH) - 1;


    const static size_t CHAIN_COMPONENT_OFFSET = 0;
    const static size_t CHAIN_COMPONENT_WIDTH = 8;
    const static code_type CHAIN_COMPONENT_MASK = (static_cast<code_type>(1) << CHAIN_COMPONENT_WIDTH) - 1;
    
    const static size_t PREFIX_SUM_OFFSET = 8;
    const static size_t PREFIX_SUM_WIDTH = 32;
    const static code_type PREFIX_SUM_MASK = (static_cast<code_type>(1) << PREFIX_SUM_WIDTH) - 1;

    const static size_t PARENT_IS_ROOT_OFFSET = 40;
    const static size_t PARENT_IS_CHAIN_OFFSET = 41;
    const static size_t IS_TRIVIAL_CHAIN_OFFSET = 42;
    const static size_t IS_REVERSED_OFFSET = 43;
    
    const static size_t NODE_LENGTH_OFFSET = 44;
    const static size_t NODE_LENGTH_WIDTH = 12;
    const static code_type NODE_LENGTH_MASK = (static_cast<code_type>(1) << NODE_LENGTH_WIDTH) - 1;
    
    const static size_t NODE_RECORD_OFFSET_OFFSET = 56;
    const static size_t NODE_RECORD_OFFSET_WIDTH = 8;
    const static code_type NODE_RECORD_OFFSET_MASK = (static_cast<code_type>(1) << NODE_RECORD_OFFSET_WIDTH) - 1;

    //Encode and decode from the following values:
    //record offset of node, record offset of parent, node record offset, node length, is_reversed, parent is chain, prefix sum, chain_component 
<<<<<<< HEAD
    static gbwtgraph::payload_type encode(tuple<size_t, size_t, size_t, size_t, bool, bool, bool, bool, size_t, size_t> info) {

        size_t node_record = std::get<0>(info);
        size_t parent_record = std::get<1>(info);
        size_t node_record_offset = std::get<2>(info);
        size_t node_length = std::get<3>(info);
        bool is_reversed = std::get<4>(info);
        bool is_trivial_chain = std::get<5>(info);
        bool parent_is_chain = std::get<6>(info);
        bool parent_is_root = std::get<7>(info);
        size_t prefix_sum = std::get<8>(info);
        size_t chain_component = std::get<9>(info);

        if ( node_record > NODE_RECORD_MASK 
             || parent_record > PARENT_RECORD_MASK
             || node_record_offset > NODE_RECORD_OFFSET_MASK
             || node_length > NODE_LENGTH_MASK
             || prefix_sum > PREFIX_SUM_MASK
             || chain_component > CHAIN_COMPONENT_MASK) {
=======
    static gbwtgraph::payload_type encode(MIPayloadValues info) {

        if ( info.record_offset > NODE_RECORD_MASK 
             || info.parent_record_offset > PARENT_RECORD_MASK
             || info.node_record_offset > NODE_RECORD_OFFSET_MASK
             || info.node_length > NODE_LENGTH_MASK
             || info.prefix_sum > PREFIX_SUM_MASK
             || info.chain_component > CHAIN_COMPONENT_MASK) {
>>>>>>> d2f1c908
            //If there aren't enough bits to represent one of the values
            return {std::numeric_limits<code_type>::max(),
                    std::numeric_limits<code_type>::max()};
        }

<<<<<<< HEAD
        code_type encoded1 = (static_cast<code_type>(node_record)        << NODE_RECORD_OFFSET)
                           | (static_cast<code_type>(parent_record)      << PARENT_RECORD_OFFSET);

        code_type encoded2 = (static_cast<code_type>(node_record_offset) << NODE_RECORD_OFFSET_OFFSET)
                           | (static_cast<code_type>(node_length)        << NODE_LENGTH_OFFSET)
                           | (static_cast<code_type>(is_reversed)        << IS_REVERSED_OFFSET)
                           | (static_cast<code_type>(is_trivial_chain)   << IS_TRIVIAL_CHAIN_OFFSET)
                           | (static_cast<code_type>(parent_is_chain)    << PARENT_IS_CHAIN_OFFSET)
                           | (static_cast<code_type>(parent_is_root)    << PARENT_IS_ROOT_OFFSET)
                           | (static_cast<code_type>(prefix_sum)         << PREFIX_SUM_OFFSET)
                           | (static_cast<code_type>(chain_component)    << CHAIN_COMPONENT_OFFSET);
=======
        code_type encoded1 = (static_cast<code_type>(info.record_offset)           << NODE_RECORD_OFFSET)
                           | (static_cast<code_type>(info.parent_record_offset)  << PARENT_RECORD_OFFSET);

        code_type encoded2 = (static_cast<code_type>(info.node_record_offset) << NODE_RECORD_OFFSET_OFFSET)
                           | (static_cast<code_type>(info.node_length)        << NODE_LENGTH_OFFSET)
                           | (static_cast<code_type>(info.is_reversed)        << IS_REVERSED_OFFSET)
                           | (static_cast<code_type>(info.is_trivial_chain)   << IS_TRIVIAL_CHAIN_OFFSET)
                           | (static_cast<code_type>(info.parent_is_chain)    << PARENT_IS_CHAIN_OFFSET)
                           | (static_cast<code_type>(info.parent_is_root)    << PARENT_IS_ROOT_OFFSET)
                           | (static_cast<code_type>(info.prefix_sum)         << PREFIX_SUM_OFFSET)
                           | (static_cast<code_type>(info.chain_component)    << CHAIN_COMPONENT_OFFSET);
>>>>>>> d2f1c908

        return {encoded1, encoded2};

     }

    

<<<<<<< HEAD
    static tuple<size_t, size_t, size_t, size_t, bool, bool, bool, bool, size_t, size_t> decode(gbwtgraph::payload_type code) {
        if (code.first == std::numeric_limits<code_type>::max() &&
            code.second == std::numeric_limits<code_type>::max()) {
            return make_tuple(NO_VALUE, NO_VALUE, NO_VALUE, NO_VALUE, false, false, false, false, NO_VALUE, NO_VALUE);
        } else {
            return std::tuple<size_t, size_t, size_t, size_t, bool, bool, bool, bool, size_t, size_t> (
                code.first  >> NODE_RECORD_OFFSET        & NODE_RECORD_MASK,
                code.first  >> PARENT_RECORD_OFFSET      & PARENT_RECORD_MASK,

                code.second >> NODE_RECORD_OFFSET_OFFSET & NODE_RECORD_OFFSET_MASK,
                code.second >> NODE_LENGTH_OFFSET        & NODE_LENGTH_MASK,
                code.second >> IS_REVERSED_OFFSET        & 1,
                code.second >> IS_TRIVIAL_CHAIN_OFFSET   & 1,
                code.second >> PARENT_IS_CHAIN_OFFSET    & 1,
                code.second >> PARENT_IS_ROOT_OFFSET     & 1,
                code.second >> PREFIX_SUM_OFFSET         & PREFIX_SUM_MASK,
                code.second >> CHAIN_COMPONENT_OFFSET    & CHAIN_COMPONENT_MASK);
=======
    static MIPayloadValues decode(gbwtgraph::payload_type code) {
        if (code.first == std::numeric_limits<code_type>::max() &&
            code.second == std::numeric_limits<code_type>::max()) {
            return {NO_VALUE, NO_VALUE, NO_VALUE, NO_VALUE, false, false, false, false, NO_VALUE, NO_VALUE};
        } else {
            return {
                (size_t) (code.first  >> NODE_RECORD_OFFSET        & NODE_RECORD_MASK),
                (size_t) (code.first  >> PARENT_RECORD_OFFSET      & PARENT_RECORD_MASK),

                (size_t) (code.second >> NODE_RECORD_OFFSET_OFFSET & NODE_RECORD_OFFSET_MASK),
                (size_t) (code.second >> NODE_LENGTH_OFFSET        & NODE_LENGTH_MASK),
                (bool) (code.second >> IS_REVERSED_OFFSET        & 1),
                (bool) (code.second >> IS_TRIVIAL_CHAIN_OFFSET   & 1),
                (bool) (code.second >> PARENT_IS_CHAIN_OFFSET    & 1),
                (bool) (code.second >> PARENT_IS_ROOT_OFFSET     & 1),
                (size_t) (code.second >> PREFIX_SUM_OFFSET         & PREFIX_SUM_MASK),
                (size_t) (code.second >> CHAIN_COMPONENT_OFFSET    & CHAIN_COMPONENT_MASK)};
>>>>>>> d2f1c908


        }
    }
};

//Given a position, return distances that can be stored by a minimizer
//
//If the position is on a boundary node of a top level chain, then return true, and 
//a unique identifier for the connected component that the node is on and
//the offset of the position in the root chain - the minimum distance from the beginning of the chain to 
//the position
//The second bool will be false and the remaining size_t's will be 0
//
//If the position is on a child node of a top-level simple bubble (bubble has no children and nodes connect only to boundaries)
//return false, 0, 0, true, and the rank of the bubble in its chain, the length of the start
//node of the snarl, the length of the end node (relative to a fd traversal of the chain), and
//the length of the node
//
//If the position is not on a root node (that is, a boundary node of a snarl in a root chain), returns
//false and MIPayload::NO_VALUE for all values
//


//Given a position, return the distances that can be stored by a minimizer
//record offset of node, record offset of parent, node record offset, node length, is_reversed, is_trivial_chain, parent is chain, prefix sum, chain_component 
MIPayloadValues get_minimizer_distances (const SnarlDistanceIndex& distance_index, pos_t pos);



}

#endif<|MERGE_RESOLUTION|>--- conflicted
+++ resolved
@@ -39,34 +39,6 @@
     }
 };
 
-<<<<<<< HEAD
-//TODO: This is outdated
-//Given a position, return distances that can be stored by a minimizer
-//
-//If the position is on a boundary node of a top level chain, then return true, and 
-//a unique identifier for the connected component that the node is on and
-//the offset of the position in the root chain - the minimum distance from the beginning of the chain to 
-//the position
-//The second bool will be false and the remaining size_t's will be 0
-//
-//If the position is on a child node of a top-level simple bubble (bubble has no children and nodes connect only to boundaries)
-//return false, 0, 0, true, and the rank of the bubble in its chain, the length of the start
-//node of the snarl, the length of the end node (relative to a fd traversal of the chain), and
-//the length of the node
-//
-//If the position is not on a root node (that is, a boundary node of a snarl in a root chain), returns
-//false and MIPayload::NO_VALUE for all values
-//
-
-
-//Given a position, return the distances that can be stored by a minimizer
-//record offset of node, record offset of parent, node record offset, node length, is_reversed, is_trivial_chain, parent is chain, prefix sum, chain_component 
-tuple<size_t, size_t, size_t, size_t, bool, bool, bool, bool, size_t, size_t> get_minimizer_distances (const SnarlDistanceIndex& distance_index, pos_t pos);
-
-
-
-=======
->>>>>>> d2f1c908
 //Given an alignment to a graph and a range, find the set of nodes in the
 //graph for which the minimum distance from the position to any position
 //in the node is within the given distance range
@@ -145,17 +117,10 @@
 //     
 //    8 bits          |    12 bit   |      1      |          1       |     1           |        1       |   32       |         8        
 // node record offset | node length | is_reversed | is trivial chain | parent is chain | parent is root | prefix sum |  chain_component 
-<<<<<<< HEAD
 //
 //
 // These values are en/de-coded from the raw values in the order above
 //
-=======
-//
-//
-// These values are en/de-coded from the raw values in the order above
-//
->>>>>>> d2f1c908
 // If no values are stored, then the two uint64_t's will both be inf
 // bools are always stored, everything else is all 1's if it is not stored
 // 
@@ -203,27 +168,6 @@
 
     //Encode and decode from the following values:
     //record offset of node, record offset of parent, node record offset, node length, is_reversed, parent is chain, prefix sum, chain_component 
-<<<<<<< HEAD
-    static gbwtgraph::payload_type encode(tuple<size_t, size_t, size_t, size_t, bool, bool, bool, bool, size_t, size_t> info) {
-
-        size_t node_record = std::get<0>(info);
-        size_t parent_record = std::get<1>(info);
-        size_t node_record_offset = std::get<2>(info);
-        size_t node_length = std::get<3>(info);
-        bool is_reversed = std::get<4>(info);
-        bool is_trivial_chain = std::get<5>(info);
-        bool parent_is_chain = std::get<6>(info);
-        bool parent_is_root = std::get<7>(info);
-        size_t prefix_sum = std::get<8>(info);
-        size_t chain_component = std::get<9>(info);
-
-        if ( node_record > NODE_RECORD_MASK 
-             || parent_record > PARENT_RECORD_MASK
-             || node_record_offset > NODE_RECORD_OFFSET_MASK
-             || node_length > NODE_LENGTH_MASK
-             || prefix_sum > PREFIX_SUM_MASK
-             || chain_component > CHAIN_COMPONENT_MASK) {
-=======
     static gbwtgraph::payload_type encode(MIPayloadValues info) {
 
         if ( info.record_offset > NODE_RECORD_MASK 
@@ -232,25 +176,11 @@
              || info.node_length > NODE_LENGTH_MASK
              || info.prefix_sum > PREFIX_SUM_MASK
              || info.chain_component > CHAIN_COMPONENT_MASK) {
->>>>>>> d2f1c908
             //If there aren't enough bits to represent one of the values
             return {std::numeric_limits<code_type>::max(),
                     std::numeric_limits<code_type>::max()};
         }
 
-<<<<<<< HEAD
-        code_type encoded1 = (static_cast<code_type>(node_record)        << NODE_RECORD_OFFSET)
-                           | (static_cast<code_type>(parent_record)      << PARENT_RECORD_OFFSET);
-
-        code_type encoded2 = (static_cast<code_type>(node_record_offset) << NODE_RECORD_OFFSET_OFFSET)
-                           | (static_cast<code_type>(node_length)        << NODE_LENGTH_OFFSET)
-                           | (static_cast<code_type>(is_reversed)        << IS_REVERSED_OFFSET)
-                           | (static_cast<code_type>(is_trivial_chain)   << IS_TRIVIAL_CHAIN_OFFSET)
-                           | (static_cast<code_type>(parent_is_chain)    << PARENT_IS_CHAIN_OFFSET)
-                           | (static_cast<code_type>(parent_is_root)    << PARENT_IS_ROOT_OFFSET)
-                           | (static_cast<code_type>(prefix_sum)         << PREFIX_SUM_OFFSET)
-                           | (static_cast<code_type>(chain_component)    << CHAIN_COMPONENT_OFFSET);
-=======
         code_type encoded1 = (static_cast<code_type>(info.record_offset)           << NODE_RECORD_OFFSET)
                            | (static_cast<code_type>(info.parent_record_offset)  << PARENT_RECORD_OFFSET);
 
@@ -262,7 +192,6 @@
                            | (static_cast<code_type>(info.parent_is_root)    << PARENT_IS_ROOT_OFFSET)
                            | (static_cast<code_type>(info.prefix_sum)         << PREFIX_SUM_OFFSET)
                            | (static_cast<code_type>(info.chain_component)    << CHAIN_COMPONENT_OFFSET);
->>>>>>> d2f1c908
 
         return {encoded1, encoded2};
 
@@ -270,25 +199,6 @@
 
     
 
-<<<<<<< HEAD
-    static tuple<size_t, size_t, size_t, size_t, bool, bool, bool, bool, size_t, size_t> decode(gbwtgraph::payload_type code) {
-        if (code.first == std::numeric_limits<code_type>::max() &&
-            code.second == std::numeric_limits<code_type>::max()) {
-            return make_tuple(NO_VALUE, NO_VALUE, NO_VALUE, NO_VALUE, false, false, false, false, NO_VALUE, NO_VALUE);
-        } else {
-            return std::tuple<size_t, size_t, size_t, size_t, bool, bool, bool, bool, size_t, size_t> (
-                code.first  >> NODE_RECORD_OFFSET        & NODE_RECORD_MASK,
-                code.first  >> PARENT_RECORD_OFFSET      & PARENT_RECORD_MASK,
-
-                code.second >> NODE_RECORD_OFFSET_OFFSET & NODE_RECORD_OFFSET_MASK,
-                code.second >> NODE_LENGTH_OFFSET        & NODE_LENGTH_MASK,
-                code.second >> IS_REVERSED_OFFSET        & 1,
-                code.second >> IS_TRIVIAL_CHAIN_OFFSET   & 1,
-                code.second >> PARENT_IS_CHAIN_OFFSET    & 1,
-                code.second >> PARENT_IS_ROOT_OFFSET     & 1,
-                code.second >> PREFIX_SUM_OFFSET         & PREFIX_SUM_MASK,
-                code.second >> CHAIN_COMPONENT_OFFSET    & CHAIN_COMPONENT_MASK);
-=======
     static MIPayloadValues decode(gbwtgraph::payload_type code) {
         if (code.first == std::numeric_limits<code_type>::max() &&
             code.second == std::numeric_limits<code_type>::max()) {
@@ -306,7 +216,6 @@
                 (bool) (code.second >> PARENT_IS_ROOT_OFFSET     & 1),
                 (size_t) (code.second >> PREFIX_SUM_OFFSET         & PREFIX_SUM_MASK),
                 (size_t) (code.second >> CHAIN_COMPONENT_OFFSET    & CHAIN_COMPONENT_MASK)};
->>>>>>> d2f1c908
 
 
         }
