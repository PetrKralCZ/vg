--- conflicted
+++ resolved
@@ -167,7 +167,6 @@
     sort();
 }
 
-<<<<<<< HEAD
 
 SB_Input VG::vg_to_sb_input(){
 	//cout << this->edge_count() << endl;
@@ -274,8 +273,6 @@
     return bubbles;
 }
 
-=======
->>>>>>> 63cae589
 void VG::add_nodes(const set<Node*>& nodes) {
     for (auto node : nodes) {
         add_node(*node);
@@ -6504,13 +6501,9 @@
                 bool show_mappings,
                 bool simple_mode,
                 bool invert_edge_ports,
-<<<<<<< HEAD
-               bool color_variants,
-=======
                 bool color_variants,
                 bool superbubble_ranking,
                 bool superbubble_labeling,
->>>>>>> 63cae589
                 int random_seed) {
 
     // setup graphviz output
