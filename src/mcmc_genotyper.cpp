--- conflicted
+++ resolved
@@ -101,24 +101,14 @@
         }
 
     }   
-<<<<<<< HEAD
-    double MCMCGenotyper::log_target(unique_ptr<PhasedGenome>& phased_genome, const vector<MultipathAlignment>& reads)const{
-=======
-    double MCMCGenotyper::log_target(PhasedGenome& phased_genome, const vector<multipath_alignment_t>& reads)const{
->>>>>>> 6d81a647
+    double MCMCGenotyper::log_target(unique_ptr<PhasedGenome>& phased_genome, const vector<multipath_alignment_t>& reads)const{
         
         // sum of scores given the reads aligned on the haplotype 
         int32_t sum_scores = 0; 
         
         // get scores for mp alignments 
-<<<<<<< HEAD
-        for(MultipathAlignment mp : reads){
-            identify_start_subpaths(mp);
+        for(const multipath_alignment_t& mp : reads){
             sum_scores += phased_genome->optimal_score_on_genome(mp, graph);
-=======
-        for(const multipath_alignment_t& mp : reads){
-            sum_scores += phased_genome.optimal_score_on_genome(mp, graph);
->>>>>>> 6d81a647
             
         } 
         
