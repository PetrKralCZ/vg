--- conflicted
+++ resolved
@@ -47,7 +47,7 @@
         
         // get the offset of this snarl in the master list
         int64_t offset = (intptr_t) snarl - (intptr_t) snarls.data();
-        // make sure this pointer is aligned to the
+        // make sure this pointer is aligned to the vector
         if (offset % sizeof(Snarl) != 0) {
             cerr << "error:[SnarlManager] attempted to flip a Snarl with a pointer that is not owned by SnarlManager" << endl;
             assert(0);
@@ -76,16 +76,19 @@
         children[key_form(snarl)] = std::move(children[old_key]);
         children.erase(old_key);
         
-<<<<<<< HEAD
-=======
         // Update index index
         index_of[key_form(snarl)] = std::move(index_of[old_key]);
         index_of.erase(old_key);
->>>>>>> 4ab0e9b2
+        
+        // note: snarl_into index is invariant to flipping
     }
     
     const Snarl* SnarlManager::into_which_snarl(int64_t id, bool reverse) {
         return snarl_into.count(make_pair(id, reverse)) ? snarl_into[make_pair(id, reverse)] : nullptr;
+    }
+    
+    const Snarl* SnarlManager::into_which_snarl(const Visit& visit) {
+        return visit.has_snarl() ? manage(visit.snarl()) : into_which_snarl(visit.node_id(), visit.backward());
     }
     
     // can include definition of inline function apart from forward declaration b/c only used in this file
@@ -94,9 +97,7 @@
                          make_pair(snarl->end().node_id(), snarl->end().backward()));
     }
     
-<<<<<<< HEAD
-    void SnarlManager::build_indices() {
-=======
+
     void SnarlManager::build_indexes() {
         
         for (size_t i = 0; i < snarls.size(); i++) {
@@ -104,7 +105,6 @@
             
             // Remember where each snarl is
             index_of[key_form(&snarl)] = i;
->>>>>>> 4ab0e9b2
         
             // is this a top-level snarl?
             if (snarl.has_parent()) {
@@ -144,9 +144,6 @@
     pair<unordered_set<Node*>, unordered_set<Edge*> > SnarlManager::shallow_contents(const Snarl* snarl, VG& graph,
                                                                                      bool include_boundary_nodes) {
         
-        // construct the map that lets us skip over child snarls
-        map<NodeTraversal, const Snarl*> child_index = child_boundary_index(snarl, graph);
-        
         pair<unordered_set<Node*>, unordered_set<Edge*> > to_return;
         
         unordered_set<Node*> already_stacked;
@@ -239,18 +236,13 @@
             // record that this node is in the snarl
             to_return.first.insert(node);
             
-            // are either the ends of the node facing into a snarl?
-            bool forward_is_snarl = false;
-            bool backward_is_snarl = false;
-            
-            if (child_index.count(NodeTraversal(node, false))) {
-                // this node forward reads into a snarl
-                forward_is_snarl = true;
-                
-                const Snarl* snarl = child_index[NodeTraversal(node, false)];
+            const Snarl* forward_snarl = into_which_snarl(node->id, false);
+            const Snarl* backward_snarl = into_which_snarl(node->id, true);
+            if (forward_snarl) {
+                // this node points into a snarl
                 
                 // What's on the other side of the snarl?
-                id_t other_id = snarl->start().node_id() == node->id() ? snarl->end().node_id(): snarl->start().node_id();
+                id_t other_id = forward_snarl->start().node_id() == node->id() ? forward_snarl->end().node_id() : forward_snarl->start().node_id();
                 
                 // stack up the node on the opposite side of the snarl
                 // rather than traversing it
@@ -261,14 +253,11 @@
                 }
             }
             
-            if (child_index.count(NodeTraversal(node, true))) {
-                // this node reverse reads into a snarl
-                backward_is_snarl = true;
-                
-                const Snarl* snarl = child_index[NodeTraversal(node, true)];
+            if (backward_snarl) {
+                // the reverse of this node points into a snarl
                 
                 // What's on the other side of the snarl?
-                id_t other_id = snarl->end().node_id() == node->id() ? snarl->start().node_id(): snarl->end().node_id();
+                id_t other_id = backward_snarl->end().node_id() == node->id() ? backward_snarl->start().node_id(): backward_snarl->end().node_id();
                 
                 // stack up the node on the opposite side of the snarl
                 // rather than traversing it
@@ -285,8 +274,8 @@
                 // which end of the edge is the current node?
                 if (edge->from() == node->id()) {
                     // does this edge point forward or backward?
-                    if ((edge->from_start() && !backward_is_snarl) ||
-                        (!edge->from_start() && !forward_is_snarl)) {
+                    if ((edge->from_start() && !backward_snarl) ||
+                        (!edge->from_start() && !forward_snarl)) {
                         
                         to_return.second.insert(edge);
                         Node* next_node = graph.get_node(edge->to());
@@ -300,8 +289,8 @@
                 }
                 else {
                     // does this edge point forward or backward?
-                    if ((edge->to_end() && !forward_is_snarl) ||
-                        (!edge->to_end() && !backward_is_snarl)) {
+                    if ((edge->to_end() && !forward_snarl) ||
+                        (!edge->to_end() && !backward_snarl)) {
                         
                         to_return.second.insert(edge);
                         Node* next_node = graph.get_node(edge->from());
@@ -455,15 +444,10 @@
         return &snarls.at(it->second);
     }
     
-    vector<Visit> visits_right(const Visit& visit, VG& graph,
-        const map<NodeTraversal, const Snarl*>& child_boundary_index) {
+    vector<Visit> visits_right(const Visit& visit, VG& graph) {
         
 #ifdef debug
         cerr << "Look right from " << visit << endl;
-        cerr << "\tChild index:" << endl;
-        for (auto& kv : child_boundary_index) {
-            cerr << "\t\t" << kv.first << " -> " << *kv.second << endl;
-        }
 #endif
         
         // We'll populate this
@@ -477,25 +461,23 @@
             // another child snarl shares this boundary node in the direction
             // we're going.
             
-            // Make a node traversal for going towards that right side
-            NodeTraversal out_of_child(graph.get_node(right_side.node), !right_side.is_end);
-            
-            if (child_boundary_index.count(out_of_child)) {
+            const Snarl* child = into_which_snarl(right_side.node, !right_side.is_end);
+            if (child != nullptr) {
                 // We leave the one child and immediately enter another!
                 
                 // Make a visit to it
                 Visit child_visit;
-                transfer_boundary_info(*child_boundary_index.at(out_of_child), *child_visit.mutable_snarl());
-                
-                if (right_side.node == child_visit.snarl().end().node_id()) {
+                transfer_boundary_info(*child, *child_visit.mutable_snarl());
+                
+                if (right_side.node == child->end().node_id()) {
                     // We came in its end
                     child_visit.set_backward(true);
                 } else {
                     // We should have come in its start
-                    assert(right_side.node == child_visit.snarl().start().node_id());
-                }
-                
-                // Bail right now, so we don'ttry to explore inside this child snarl.
+                    assert(right_side.node == child->start().node_id());
+                }
+                
+                // Bail right now, so we don't try to explore inside this child snarl.
                 to_return.push_back(child_visit);
                 return to_return;
                 
@@ -506,18 +488,13 @@
         for (auto attached : graph.sides_of(right_side)) {
             // For every NodeSide attached to the right side of this visit
             
-            // Make it a NodeTraversal reading away from that side
-            NodeTraversal attached_traversal(graph.get_node(attached.node), attached.is_end);
-            
 #ifdef debug
-            cerr << "\tFind NodeTraversal " << attached_traversal << endl;
+            cerr << "\tFind NodeSide " << attached << endl;
 #endif
             
-            if (child_boundary_index.count(attached_traversal)) {
+            const Snarl* child = into_which_snarl(attached.node, attached.is_end);
+            if (child != nullptr) {
                 // We're reading into a child
-                
-                // Which child is it?
-                const Snarl* child = child_boundary_index.at(attached_traversal);
                 
 #ifdef debug
                 cerr << "\t\tGoes to Snarl " << *child << endl;
@@ -556,7 +533,9 @@
                 }
             } else {
                 // We just go into a normal node
-                to_return.push_back(to_visit(attached_traversal));
+                Visit& next_visit = *to_return.emplace_back();
+                next_visit.set_node_id(attached.node);
+                next_visit.set_backward(attached.is_end);
             
 #ifdef debug
                 cerr << "\t\tProduces Visit " << to_return.back() << endl;
@@ -569,15 +548,10 @@
         
     }
     
-    vector<Visit> visits_left(const Visit& visit, VG& graph,
-        const map<NodeTraversal, const Snarl*>& child_boundary_index) {
-        
-        // Reverse the visit
-        Visit reversed = visit;
-        reversed.set_backward(!reversed.backward());
-        
-        // Get everything right of the reversed version
-        vector<Visit> to_return = visits_right(reversed, graph, child_boundary_index);
+    vector<Visit> visits_left(const Visit& visit, VG& graph) {
+        
+        // Get everything right of the reversed visit
+        vector<Visit> to_return = visits_right(reverse(visit), graph);
         
         // Un-reverse them so they are in the correct orientation to be seen
         // left of here.
