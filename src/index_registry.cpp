// index_registry.cpp: index registry system implementation

#include "index_registry.hpp"

#include <algorithm>
#include <iostream>
#include <sstream>
#include <vector>
#include <map>
#include <random>
#include <thread>
#include <mutex>
#include <chrono>
#include <cctype>
#include <cstdio>
#include <cerrno>
#include <omp.h>
#include <sys/stat.h>

#include <bdsg/hash_graph.hpp>
#include <bdsg/packed_graph.hpp>
#include <bdsg/odgi.hpp>
#include <xg.hpp>
#include <gbwt/variants.h>
#include <gbwtgraph/index.h>
#include <gbwtgraph/gbwtgraph.h>
#include <gbwtgraph/gbz.h>
#include <gbwtgraph/path_cover.h>
#include <gbwtgraph/gfa.h>
#include <vg/io/vpkg.hpp>
#include <gcsa/gcsa.h>
#include <gcsa/algorithms.h>
#include <Fasta.h>
#include <htslib/tbx.h>

#include "vg.hpp"
#include "vg_set.hpp"
#include "handle.hpp"
#include "utility.hpp"
#include "constructor.hpp"
#include "hash_map.hpp"
#include "haplotype_indexer.hpp"
#include "phase_unfolder.hpp"
#include "gbwt_helper.hpp"
#include "gbwtgraph_helper.hpp"
#include "gcsa_helper.hpp"
#include "flat_file_back_translation.hpp"
#include "kmer.hpp"
#include "transcriptome.hpp"
#include "integrated_snarl_finder.hpp"
#include "snarl_distance_index.hpp"
#include "min_distance.hpp"
#include "gfa.hpp"
#include "job_schedule.hpp"
#include "path.hpp"

#include "io/save_handle_graph.hpp"

#include "algorithms/gfa_to_handle.hpp"
#include "algorithms/prune.hpp"
#include "algorithms/component.hpp"
#include "algorithms/find_translation.hpp"

//#define debug_index_registry
//#define debug_index_registry_setup
//#define debug_index_registry_recipes
//#define debug_index_registry_path_state

namespace std {
    
/// Convert IndexNames to strings, without defining it for all things sharing
/// the same underlying type.
static string to_string(const vg::IndexGroup& name) {
    stringstream ss;
    for (auto it = name.begin(); it != name.end(); ++it) {
        if (it != name.begin()) {
            ss << " + ";
        }
        ss << *it;
    }
    return ss.str();
}
    
}

namespace vg {


IndexingParameters::MutableGraphImplementation IndexingParameters::mut_graph_impl = PackedGraph;
int IndexingParameters::max_node_size = 32;
int IndexingParameters::pruning_max_node_degree = 128;
int IndexingParameters::pruning_walk_length = 24;
int IndexingParameters::pruning_max_edge_count = 3;
int IndexingParameters::pruning_min_component_size = 33;
int IndexingParameters::gcsa_initial_kmer_length = gcsa::Key::MAX_LENGTH;
int IndexingParameters::gcsa_doubling_steps = gcsa::ConstructionParameters::DOUBLING_STEPS;
int IndexingParameters::gbwt_insert_batch_size = gbwt::DynamicGBWT::INSERT_BATCH_SIZE;
int IndexingParameters::gbwt_sampling_interval = gbwt::DynamicGBWT::SAMPLE_INTERVAL;
bool IndexingParameters::bidirectional_haplo_tx_gbwt = false;
string IndexingParameters::gff_feature_name = "exon";
string IndexingParameters::gff_transcript_tag = "transcript_id";
bool IndexingParameters::use_bounded_syncmers = false;
int IndexingParameters::minimizer_k = 29;
int IndexingParameters::minimizer_w = 11;
int IndexingParameters::minimizer_s = 18;
int IndexingParameters::path_cover_depth = gbwtgraph::PATH_COVER_DEFAULT_N;
int IndexingParameters::giraffe_gbwt_downsample = gbwtgraph::LOCAL_HAPLOTYPES_DEFAULT_N;
int IndexingParameters::downsample_threshold = 3;
int IndexingParameters::downsample_context_length = gbwtgraph::PATH_COVER_DEFAULT_K;
double IndexingParameters::max_memory_proportion = 0.75;
double IndexingParameters::thread_chunk_inflation_factor = 2.0;
IndexingParameters::Verbosity IndexingParameters::verbosity = IndexingParameters::Basic;

void copy_file(const string& from_fp, const string& to_fp) {
    ifstream from_file(from_fp, std::ios::binary);
    ofstream to_file(to_fp, std::ios::binary);
    if (!from_file) {
        cerr << "error:[IndexRegistry] Couldn't open input file " << from_fp << endl;
        exit(1);
    }
    if (!to_file) {
        cerr << "error:[IndexRegistry] Couldn't open output file " << to_fp << endl;
        exit(1);
    }
    to_file << from_file.rdbuf();
}

// return file size in bytes
int64_t get_file_size(const string& filename) {
    // get the file size
    ifstream infile(filename);
    infile.seekg(0, ios::end);
    return infile.tellg();
}

bool is_gzipped(const string& filename) {
    if (filename.size() > 2 && filename.substr(filename.size() - 3, 3) == ".gz") {
        return true;
    }
    return false;
}

int64_t get_num_samples(const string& vcf_filename) {
    htsFile* vcf_file = hts_open(vcf_filename.c_str(),"rb");
    bcf_hdr_t* header = bcf_hdr_read(vcf_file);
    int64_t num_samples = bcf_hdr_nsamples(header);
    bcf_hdr_destroy(header);
    hts_close(vcf_file);
    return num_samples;
}

// quickly guess the number of variants in a VCF file based on the filesize
double approx_num_vars(const string& vcf_filename) {
    
    int64_t num_samples = get_num_samples(vcf_filename);
    int64_t file_size = get_file_size(vcf_filename);
    
    // TODO: bcf coefficient
    // a shitty regression that Jordan fit on the human autosomes, gives a very rough
    // estimate of the number of variants contained in a VCF
    if (is_gzipped(vcf_filename)) {
        // square root got a pretty good fit, for whatever reason
        return 0.255293 * file_size / sqrt(num_samples);
    }
    else {
        return 0.192505 * file_size / num_samples;
    }
}

// the ratio to the HashGraph memory usage, as estimated by a couple of graphs
// that Jordan had laying around when he wrote this
// in case it's useful later: XG is ~0.231
double format_multiplier() {
    switch (IndexingParameters::mut_graph_impl) {
        case IndexingParameters::HashGraph:
            return 1.0;
        case IndexingParameters::ODGI:
            return 0.615;
        case IndexingParameters::PackedGraph:
            return 0.187;
        case IndexingParameters::VG:
            return 2.91;
        default:
            cerr << "error:[IndexRegistry] unrecognized mutable graph implementation format" << endl;
            exit(1);
            return 0.0;
    }
}

// approximate the memory of a graph that would be constructed with FASTAs and VCFs
int64_t approx_graph_memory(const vector<string>& fasta_filenames, const vector<string>& vcf_filenames) {

    // compute the size of the reference and the approximate number of
    // variants in the VCF
    int64_t ref_size = 0;
    double num_vars = 0.0;
    for (const auto& fasta : fasta_filenames) {
        ref_size += get_file_size(fasta);
    }
    for (const auto& vcf : vcf_filenames) {
        num_vars += approx_num_vars(vcf);
    }
        
    // estimates made by regressing the memory usage of a linear reference on the size
    // of the FASTA and then regressing the difference in memory usage between the linear
    // reference and 1000GP graph on the number of variants in the VCF, all using human
    // chromosomes with outliers removed
    double linear_memory = 30.4483 * ref_size;
    double var_memory = 2242.90 * num_vars;
    double hash_graph_memory_usage = linear_memory + var_memory;
    return hash_graph_memory_usage * format_multiplier();
}

vector<int64_t> each_approx_graph_memory(const vector<string>& fasta_filenames,
                                         const vector<string>& vcf_filenames) {
    
    auto n = max(fasta_filenames.size(), vcf_filenames.size());
    assert(fasta_filenames.size() == 1 || fasta_filenames.size() == n);
    assert(vcf_filenames.size() == 1 || vcf_filenames.size() == n);
    
    double total_ref_size = 0;
    vector<double> ref_sizes(fasta_filenames.size());
    for (int64_t i = 0; i < ref_sizes.size(); ++i) {
        double ref_size = get_file_size(fasta_filenames[i]);
        ref_sizes[i] = ref_size;
        total_ref_size += ref_size;
    }
    double total_var_count = 0;
    vector<int64_t> var_counts(vcf_filenames.size());
    for (int64_t i = 0; i < vcf_filenames.size(); ++i) {
        int64_t var_count = approx_num_vars(vcf_filenames[i]);
        var_counts[i] = var_count;
        total_var_count += var_count;
    }
    
    vector<int64_t> approx_memories(n);
    for (int64_t i = 0; i < n; ++i) {
        
        double ref_size, var_count;
        if (vcf_filenames.size() == 1) {
            var_count = total_var_count * (ref_sizes[i] / total_ref_size);
        }
        else {
            var_count = var_counts[i];
        }
        if (fasta_filenames.size() == 1) {
            ref_size = total_ref_size * (var_counts[i] / total_var_count);
        }
        else {
            ref_size = ref_sizes[i];
        }
        
        // TODO: repetitive with previous function, magic constants
        double linear_memory = 30.4483 * ref_size;
        double var_memory = 2242.90 * var_count;
        double hash_graph_memory_usage = linear_memory + var_memory;
        approx_memories[i] = hash_graph_memory_usage * format_multiplier();
    }
    return approx_memories;
}

int64_t approx_graph_memory(const string& fasta_filename, const string& vcf_filename) {
    return approx_graph_memory(vector<string>(1, fasta_filename), vector<string>(1, vcf_filename));
}

// estimate the amount of memory of a GFA constructed graph
int64_t approx_graph_memory(const string& gfa_filename) {
    int64_t hash_graph_memory_usage = 13.17 * get_file_size(gfa_filename);
    return hash_graph_memory_usage * format_multiplier();}

int64_t approx_gbwt_memory(const string& vcf_filename) {
    return 21.9724 * log(get_num_samples(vcf_filename)) * approx_num_vars(vcf_filename);
}

int64_t approx_graph_load_memory(const string& graph_filename) {
    // TODO: separate regressions for different graph types
    // this one was done on hash graphs, which probably have a larger expansion
    int64_t hash_graph_memory_usage = 12.52059 * get_file_size(graph_filename);
    return hash_graph_memory_usage * format_multiplier();
}

// returns true if the GTF/GFF has any non-header lines
bool transcript_file_nonempty(const string& transcripts) {
    ifstream strm(transcripts);
    string line;
    while (strm.good()) {
        getline(strm, line);
        if (!line.empty() && line[0] != '#') {
            return true;
        }
        line.clear();
    }
    return false;
}

// return all of the contigs with variants in a VCF by iterating through
// the whole damn thing (SQ lines are not required, unfortunately)
vector<string> vcf_contigs(const string& filename) {
    
    htsFile* vcf = hts_open(filename.c_str(),"rb");
    if (vcf == nullptr) {
        cerr << "error:[IndexRegistry] Could not open VCF" << filename << endl;
    }
    
    bcf_hdr_t* header = bcf_hdr_read(vcf);
    unordered_set<string> contigs;
    bcf1_t* bcf_record = bcf_init();
    while (bcf_read(vcf, header, bcf_record) >= 0) {
        
        const char* chrom = bcf_hdr_id2name(header, bcf_record->rid);
        
        contigs.emplace(chrom);
    }
    bcf_destroy(bcf_record);
    vector<string> return_val(contigs.begin(), contigs.end());
    
    
    bcf_hdr_destroy(header);
    hts_close(vcf);
    
    sort(return_val.begin(), return_val.end());
    return return_val;
}

/*********************
 * Indexing helper functions
 ***********************/

// These can't be local lambdas in our indexer setup function because they
// would go away when the setup function returns.

static void init_in(ifstream& in, const string& name) {
    in.open(name);
    if (!in) {
        cerr << "error:[IndexRegistry] could not open input file '" << name << "'" << endl;
        exit(1);
    }
}

static void init_out(ofstream& out, const string& name) {
    out.open(name);
    if (!out) {
        cerr << "error:[IndexRegistry] could not write output to '" << name << "'" << endl;
        exit(1);
    }
}

static void init_in_out(fstream& strm, const string& name) {
    strm.open(name);
    if (!strm) {
        cerr << "error:[IndexRegistry] could not open '" << name << "'" << endl;
        exit(1);
    }
}

static auto init_mutable_graph() -> unique_ptr<MutablePathDeletableHandleGraph> {
    unique_ptr<MutablePathDeletableHandleGraph> graph;
    switch (IndexingParameters::mut_graph_impl) {
        case IndexingParameters::HashGraph:
            graph = make_unique<bdsg::HashGraph>();
            break;
        case IndexingParameters::ODGI:
            graph = make_unique<bdsg::ODGI>();
            break;
        case IndexingParameters::PackedGraph:
            graph = make_unique<bdsg::PackedGraph>();
            break;
        case IndexingParameters::VG:
            graph = make_unique<VG>();
            break;
        default:
            cerr << "error:[IndexRegistry] unrecognized mutable graph implementation format" << endl;
            exit(1);
            break;
    }
    return graph;
}

IndexRegistry VGIndexes::get_vg_index_registry() {
    
    IndexRegistry registry;
    
    /*********************
     * Register all of the VG indexes and input files
     ***********************/
    
    // TODO: we need separate suffixes for co-created indexes
    
    /// Data files
    registry.register_index("Reference FASTA", "fasta");
    registry.register_index("VCF", "vcf");
    registry.register_index("VCF w/ Phasing", "phased.vcf");
    registry.register_index("Insertion Sequence FASTA", "insertions.fasta");
    registry.register_index("Reference GFA", "gfa");
    registry.register_index("Reference GFA w/ Haplotypes", "haplo.gfa");
    registry.register_index("GTF/GFF", "gff");
    
    /// Chunked inputs
    registry.register_index("Chunked Reference FASTA", "chunked.fasta");
    registry.register_index("Chunked VCF", "chunked.vcf.gz");
    registry.register_index("Chunked VCF w/ Phasing", "phased.chunked.vcf.gz");
    registry.register_index("Chunked GTF/GFF", "chunked.gff");
    
    /// True indexes
    registry.register_index("VG", "vg");
    registry.register_index("VG w/ Variant Paths", "varpaths.vg");
    registry.register_index("Pruned VG", "pruned.vg");
    registry.register_index("Spliced VG", "spliced.vg");
    registry.register_index("Spliced VG w/ Variant Paths", "spliced.varpaths.vg");
    registry.register_index("Spliced VG w/ Transcript Paths", "spliced.txpaths.vg");
    registry.register_index("Pruned Spliced VG", "spliced.pruned.vg");
    
    registry.register_index("XG", "xg");
    registry.register_index("Spliced XG", "spliced.xg");
    
    registry.register_index("Unjoined Transcript Origin Table", "unjoined.txorigin.tsv");
    registry.register_index("Transcript Origin Table", "txorigin.tsv");
    
    registry.register_index("MaxNodeID", "maxid.txt");
    registry.register_index("Spliced MaxNodeID", "spliced.maxid.txt");
    registry.register_index("Unfolded NodeMapping", "mapping");
    registry.register_index("NamedNodeBackTranslation", "segments.tsv");
    registry.register_index("Haplotype-Pruned VG", "haplopruned.vg");
    registry.register_index("Unfolded Spliced NodeMapping", "spliced.mapping");
    registry.register_index("Haplotype-Pruned Spliced VG", "spliced.haplopruned.vg");
    registry.register_index("GCSA", "gcsa");
    registry.register_index("LCP", "gcsa.lcp");
    registry.register_index("Spliced GCSA", "spliced.gcsa");
    registry.register_index("Spliced LCP", "spliced.gcsa.lcp");
    
    registry.register_index("GBWT", "gbwt");
    registry.register_index("Spliced GBWT", "spliced.gbwt");
    registry.register_index("Haplotype-Transcript GBWT", "haplotx.gbwt");
    registry.register_index("Giraffe GBWT", "giraffe.gbwt");
    
    registry.register_index("Giraffe Snarls", "snarls"); // snarls that may reflect the GFA->GBZ node IDs
    registry.register_index("Spliced Snarls", "spliced.snarls");
    
    registry.register_index("Giraffe Distance Index", "dist"); // distances that may reflect the GFA->GBZ node IDs
    registry.register_index("Spliced Distance Index", "spliced.dist");
    
    registry.register_index("GBWTGraph", "gg");
    registry.register_index("Giraffe GBZ", "giraffe.gbz");
    
    registry.register_index("Minimizers", "min");
    
    /*********************
     * Register all recipes
     ***********************/
     
    // Note that recipes MAY NOT CAPTURE ANYTHING BY REFERENCE ([&]) from this scope!
    // This scope is on the stack and will go away by the time the recipes actually run!
    
    ////////////////////////////////////
    // VCF Recipes
    ////////////////////////////////////
    
#ifdef debug_index_registry_setup
    cerr << "registering VCF recipes" << endl;
#endif
    
    // alias a phased VCF as an unphased one
    registry.register_recipe({"VCF"}, {"VCF w/ Phasing"},
                             [](const vector<const IndexFile*>& inputs,
                                const IndexingPlan* plan,
                                AliasGraph& alias_graph,
                                const IndexGroup& constructing) {
        alias_graph.register_alias(*constructing.begin(), inputs[0]);
        return vector<vector<string>>(1, inputs.front()->get_filenames());
    });
    registry.register_recipe({"Chunked VCF"}, {"Chunked VCF w/ Phasing"},
                             [](const vector<const IndexFile*>& inputs,
                                const IndexingPlan* plan,
                                AliasGraph& alias_graph,
                                const IndexGroup& constructing) {
        alias_graph.register_alias(*constructing.begin(), inputs[0]);
        return vector<vector<string>>(1, inputs.front()->get_filenames());
    });
    
    ////////////////////////////////////
    // GFA Recipes
    ////////////////////////////////////
    
#ifdef debug_index_registry_setup
    cerr << "registering GFA recipes" << endl;
#endif
    
    // alias a phased GFA as an unphased one
    registry.register_recipe({"Reference GFA"}, {"Reference GFA w/ Haplotypes"},
                             [](const vector<const IndexFile*>& inputs,
                                const IndexingPlan* plan,
                                AliasGraph& alias_graph,
                                const IndexGroup& constructing) {
        alias_graph.register_alias(*constructing.begin(), inputs[0]);
        return vector<vector<string>>(1, inputs.front()->get_filenames());
    });
    
    ////////////////////////////////////
    // Chunking Recipes
    ////////////////////////////////////
    
#ifdef debug_index_registry_setup
    cerr << "registering chunking recipes" << endl;
#endif
    
    // meta recipe for with/out phasing and with/out transcripts
    auto chunk_contigs = [](const vector<const IndexFile*>& inputs,
                            const IndexingPlan* plan,
                            AliasGraph& alias_graph,
                            const IndexGroup& constructing) {
        
        if (IndexingParameters::verbosity != IndexingParameters::None) {
            cerr << "[IndexRegistry]: Chunking inputs for parallelism." << endl;
        }
                        
        // boilerplate
        assert(inputs.size() == 2 || inputs.size() == 3);
        assert(constructing.size() == 2 || constructing.size() == 3);
        assert(constructing.size() == inputs.size());
        bool chunking_tx = inputs.size() == 3;
        vector<string> fasta_filenames, vcf_filenames, tx_filenames;
        {
            int i = 0;
            if (chunking_tx) {
                tx_filenames = inputs[i++]->get_filenames();
            }
            fasta_filenames = inputs[i++]->get_filenames();
            vcf_filenames = inputs[i++]->get_filenames();
        }
        vector<vector<string>> all_outputs(constructing.size());
        string output_fasta, output_vcf, output_tx;
        {
            auto it = constructing.begin();
            if (chunking_tx) {
                output_tx = *it;
                ++it;
            }
            output_fasta = *it;
            ++it;
            output_vcf = *it;
        }
        auto& output_fasta_names = all_outputs[chunking_tx ? 1 : 0];
        auto& output_vcf_names = all_outputs[chunking_tx ? 2 : 1];
        
        
        // let's do this first, since it can detect data problems
        
        // i really hate to do two whole passes over the VCFs, but it's hard to see how to not
        // do this to be able to distinguish when we need to wait for a contig to become available
        // and when it simply doesn't have any variants in the VCFs (especially since it seems
        // to be not uncommon for the header to have these sequences included, such as alt scaffolds)
        vector<vector<string>> vcf_contigs_with_variants(vcf_filenames.size());
        vector<set<string>> vcf_samples(vcf_filenames.size());
        {
            // do the bigger jobs first to reduce makespan
            
#pragma omp parallel for schedule(dynamic, 1)
            for (int i = 0; i < vcf_filenames.size(); ++i) {
                                
                tbx_t* tabix_index = nullptr;
                for (string tabix_name : {vcf_filenames[i] + ".tbi", vcf_filenames[i] + ".csi"}) {
                    struct stat stat_tbi, stat_vcf;
                    if (stat(tabix_name.c_str(), &stat_tbi) != 0) {
                        // the tabix doesn't exist
                        continue;
                    }
                    stat(vcf_filenames[i].c_str(), &stat_vcf);
                    if (stat_vcf.st_mtime > stat_tbi.st_mtime) {
                        cerr << "warning:[IndexRegistry] Tabix index " + tabix_name + " is older than VCF " + vcf_filenames[i] + " and will not be used. Consider recreating this tabix index to speed up index creation.\n";
                        continue;
                    }
                    
                    tabix_index = tbx_index_load(tabix_name.c_str());
                    if (tabix_index == nullptr) {
                        cerr << "error:[IndexRegistry] failed to load tabix index " << tabix_index << endl;
                        exit(1);
                    }
                }
                
                // get the sample set
                htsFile* vcf = bcf_open(vcf_filenames[i].c_str(), "r");
                bcf_hdr_t* header = bcf_hdr_read(vcf);
                for (int j = 0; j < bcf_hdr_nsamples(header); ++j) {
                    vcf_samples[i].insert(header->samples[j]);
                }
                
                if (tabix_index != nullptr) {
                    // we have a tabix index, so we can make contigs query more efficiently
                    int num_seq_names;
                    const char** seq_names = tbx_seqnames(tabix_index, &num_seq_names);
                    for (int j = 0; j < num_seq_names; ++j) {
                        vcf_contigs_with_variants[i].push_back(seq_names[j]);
                    }
                    free(seq_names);
                    bcf_hdr_destroy(header);
                    int close_err_code = hts_close(vcf);
                    if (close_err_code != 0) {
                        cerr << "error:[IndexRegistry] encountered error closing VCF " << vcf_filenames[i] << endl;
                        exit(1);
                    }
                    continue;
                }
                
                // no tabix index, so we have to do the full scan
                
                bcf1_t* vcf_rec = bcf_init();
                string curr_contig;
                int err_code = bcf_read(vcf, header, vcf_rec);
                while (err_code == 0) {
                    const char* chrom = bcf_hdr_id2name(header, vcf_rec->rid);
                    if (!curr_contig.empty()) {
                        if (curr_contig < chrom) {
                            curr_contig = chrom;
                            vcf_contigs_with_variants[i].push_back(chrom);
                        }
                        else if (curr_contig > chrom) {
                            cerr << "error:[IndexRegistry] Contigs in VCF must be in ASCII-lexicographic order. Encountered contig '" << chrom << "' after contig '" << curr_contig << "' in VCF file" << vcf_filenames[i] << "." << endl;
                            exit(1);
                        }
                    }
                    else {
                        curr_contig = chrom;
                        vcf_contigs_with_variants[i].push_back(chrom);
                    }
                    
                    err_code = bcf_read(vcf, header, vcf_rec);
                }
                if (err_code != -1) {
                    cerr << "error:[IndexRegistry] failed to read from VCF " << vcf_filenames[i] << endl;
                    exit(1);
                }
                // we'll be moving on to a different file, so we won't demand that these
                // be in order anymore
                bcf_destroy(vcf_rec);
                bcf_hdr_destroy(header);
                err_code = hts_close(vcf);
                if (err_code != 0) {
                    cerr << "error:[IndexRegistry] encountered error closing VCF " << vcf_filenames[i] << endl;
                    exit(1);
                }
            }
        }
        
#ifdef debug_index_registry_recipes
        cerr << "contigs that have variants in the VCFs:" << endl;
        for (auto& vcf_contigs : vcf_contigs_with_variants) {
            for (auto& contig : vcf_contigs) {
                cerr << "\t" << contig << endl;
            }
        }
#endif
        
        // consolidate this for easy look up later
        unordered_set<string> contigs_with_variants;
        for (auto& vcf_contigs : vcf_contigs_with_variants) {
            for (auto& contig : vcf_contigs) {
                contigs_with_variants.insert(contig);
            }
        }
        
        unordered_map<string, int64_t> seq_files;
        unordered_map<string, int64_t> seq_lengths;
        // records of (length, name)
        priority_queue<pair<int64_t, string>> seq_queue;
                
        for (int64_t i = 0; i < fasta_filenames.size(); ++i) {
            FastaReference ref;
            ref.open(fasta_filenames[i]);
            for (const auto& idx_entry : *ref.index) {
                seq_files[idx_entry.first] = i;
                seq_lengths[idx_entry.first] = idx_entry.second.length;
                seq_queue.emplace(idx_entry.second.length, idx_entry.first);
            }
        }
        
        // we'll partition sequences that have the same samples (chunking the the VCFs
        // ultimately requires that we do this)
        map<set<string>, vector<string>> sample_set_contigs;
        for (int i = 0; i < vcf_samples.size(); ++i) {
            auto& contigs = sample_set_contigs[vcf_samples[i]];
            for (auto& contig : vcf_contigs_with_variants[i]) {
                contigs.push_back(contig);
            }
        }
        // move these lists of contigs into more convenient data structures
        vector<vector<string>> contig_groups;
        unordered_map<string, int64_t> contig_to_group;
        for (auto it = sample_set_contigs.begin(); it != sample_set_contigs.end(); ++it) {
            for (const auto& contig : it->second) {
                if (contig_to_group.count(contig)) {
                    cerr << "error:[IndexRegistry] Contig " << contig << " is found in multiple VCFs with different samples" << endl;
                    exit(1);
                }
                contig_to_group[contig] = contig_groups.size();
            }
            contig_groups.emplace_back(move(it->second));
        }
        
#ifdef debug_index_registry_recipes
        cerr << "contigs by sample group" << endl;
        for (int i = 0; i < contig_groups.size(); ++i) {
            cerr << "group " << i << endl;
            for (auto contig : contig_groups[i]) {
                cerr << "\t" << contig << endl;
            }
        }
#endif
                
        // we'll greedily assign contigs to the smallest bucket (2-opt bin packing algorithm)
        // modified to ensure that we can bucket contigs with the same sample sets together
        
        // one of the threads gets used up to do scheduling after this initial chunking
        int num_threads = get_thread_count();
        // we'll let it go a bit larger so we can take advantage of dynamic scheduling
        int max_num_buckets = max<int>(contig_groups.size(),
                                       ceil(IndexingParameters::thread_chunk_inflation_factor * num_threads));
        int num_buckets = 0;
        int groups_without_bucket = contig_groups.size();
        // buckets of contigs, grouped by sample groups
        vector<vector<vector<string>>> sample_group_buckets(contig_groups.size());
        // records of (total length, bucket index), grouped by sample gorups
        vector<priority_queue<pair<int64_t, int64_t>, vector<pair<int64_t, int64_t>>,
                              greater<pair<int64_t, int64_t>>>> bucket_queues(contig_groups.size());
        while (!seq_queue.empty()) {
            int64_t length;
            string seq_name;
            tie(length, seq_name) = seq_queue.top();
            seq_queue.pop();
            
            int64_t group = 0;
            if (contig_to_group.count(seq_name)) {
                // this contig has variant samples associated with it, so we need to
                // group it in with them
                group = contig_to_group[seq_name];
            }
            else {
                // this contig has no variants associated, we can put it in whichever
                // bucket is smallest
                for (int64_t i = 0; i < bucket_queues.size(); ++i) {
                    int64_t min_bucket_length = numeric_limits<int64_t>::max();
                    if (bucket_queues[i].empty()) {
                        min_bucket_length = 0;
                        group = i;
                    }
                    else if (bucket_queues[i].top().first < min_bucket_length) {
                        min_bucket_length = bucket_queues[i].top().first;
                        group = i;
                    }
                    
                }
            }
            
            // always make sure there's enough room in our budget of buckets
            // to make one for each sample group
            if (bucket_queues[group].empty() || num_buckets < max_num_buckets - groups_without_bucket) {
                // make a new bucket
                if (bucket_queues[group].empty()) {
                    groups_without_bucket--;
                }
                auto& group_buckets = sample_group_buckets[group];
                bucket_queues[group].emplace(seq_lengths[seq_name], group_buckets.size());
                group_buckets.emplace_back(1, seq_name);
                num_buckets++;
            }
            else {
                // add to the smallest bucket
                int64_t total_length, b_idx;
                tie(total_length, b_idx) = bucket_queues[group].top();
                bucket_queues[group].pop();
                sample_group_buckets[group][b_idx].emplace_back(seq_name);
                bucket_queues[group].emplace(total_length + length, b_idx);
            }
        }
        
        // merge the list of sample group buckets and collate with their
        // FASTA of origin
        vector<vector<pair<string, int64_t>>> buckets;
        for (auto& group_buckets : sample_group_buckets) {
            for (auto& bucket : group_buckets) {
                buckets.emplace_back();
                auto& new_bucket = buckets.back();
                for (auto& contig : bucket) {
                    new_bucket.emplace_back(move(contig), seq_files[contig]);
                }
            }
        }
        
        // sort the buckets in descending order by sequence length so that the
        // biggest jobs get dynamically scheduled first
        sort(buckets.begin(), buckets.end(),
             [&](const vector<pair<string, int64_t>>& a, const vector<pair<string, int64_t>>& b) {
            size_t len_a = 0, len_b = 0;
            for (const auto& contig : a) {
                len_a += seq_lengths.at(contig.first);
            }
            for (const auto& contig : b) {
                len_b += seq_lengths.at(contig.first);
            }
            return len_a > len_b;
        });
                
        // to look bucket index up from a contig
        unordered_map<string, int64_t> contig_to_idx;
        for (int64_t i = 0; i < buckets.size(); ++i) {
            for (auto& bucket_item : buckets[i])  {
                contig_to_idx[bucket_item.first] = i;
            }
        }
        
        // sort contigs of each bucket lexicographically so that they occur in the order
        // we'll discover them in the VCF
        for (auto& bucket : buckets) {
            sort(bucket.begin(), bucket.end());
        }
        
#ifdef debug_index_registry_recipes
        cerr << "assigned contigs into buckets:" << endl;
        for (int i = 0; i < buckets.size(); ++i) {
            cerr << "bucket " << i << endl;
            for (auto& contig : buckets[i]) {
                cerr << "\t" << contig.first << ": " << seq_lengths[contig.first] << endl;
            }
        }
#endif
        
        if (buckets.size() == fasta_filenames.size() && buckets.size() == vcf_filenames.size()
            && (tx_filenames.empty() || buckets.size() == tx_filenames.size())) {
            // it looks like we might have just recapitulated the original chunking, let's check to make sure
            
            // does each bucket come from exactly one FASTA file?
            bool all_buckets_match = true;
            for (int64_t i = 0; i < fasta_filenames.size() && all_buckets_match; ++i) {
                FastaReference ref;
                ref.open(fasta_filenames[i]);
                int64_t bucket_idx = -1;
                for (const auto& idx_entry : *ref.index) {
                    if (bucket_idx == -1) {
                        bucket_idx = contig_to_idx.at(idx_entry.second.name);
                    }
                    else if (contig_to_idx.at(idx_entry.second.name) != bucket_idx) {
                        all_buckets_match = false;
                        break;
                    }
                }
            }
            
            if (all_buckets_match) {
                // there's no need for chunking, just alias them
#ifdef debug_index_registry_recipes
                cerr << "chunking matches input files, no need to re-chunk" << endl;
#endif
                
                output_fasta_names = fasta_filenames;
                output_vcf_names = vcf_filenames;
                if (chunking_tx) {
                    all_outputs[0] = tx_filenames;
                    alias_graph.register_alias(output_tx, inputs[0]);
                    alias_graph.register_alias(output_fasta, inputs[1]);
                    alias_graph.register_alias(output_vcf, inputs[2]);
                }
                else {
                    alias_graph.register_alias(output_fasta, inputs[0]);
                    alias_graph.register_alias(output_vcf, inputs[1]);
                }
                return all_outputs;
            }
        }
        
        if (IndexingParameters::verbosity != IndexingParameters::None) {
            cerr << "[IndexRegistry]: Chunking FASTA(s)." << endl;
        }
        
        output_fasta_names.resize(buckets.size());
        output_vcf_names.resize(buckets.size());
        
        // make FASTA sequences for each bucket
        // the threading here gets to be pretty simple because the fai allows random access
#pragma omp parallel for schedule(dynamic, 1)
        for (int64_t i = 0; i < buckets.size(); ++i) {
            
            auto chunk_fasta_name = plan->output_filepath(output_fasta, i, buckets.size());
            auto chunk_fai_name = chunk_fasta_name + ".fai";
            output_fasta_names[i] = chunk_fasta_name;
                        
            ofstream outfile_fasta, outfile_fai;
            init_out(outfile_fasta, chunk_fasta_name);
            init_out(outfile_fai, chunk_fai_name);
            for (auto& assigned_seq : buckets[i]) {
                string contig = assigned_seq.first;
                int64_t ref_idx = assigned_seq.second;
                FastaReference ref;
                ref.open(fasta_filenames[ref_idx]);
                
                auto entry = ref.index->entry(contig);
                int64_t length = entry.length;
                int64_t line_length = entry.line_blen; // the base length
                
                // copy over the FASTA sequence
                outfile_fasta << '>' << contig << '\n';
                int64_t seq_start = outfile_fasta.tellp();
                int64_t j = 0;
                while (j < length) {
                    int64_t end = min<int64_t>(j + line_length, length);
                    outfile_fasta << ref.getSubSequence(contig, j, end - j) << '\n';
                    j = end;
                }
                
                // add an FAI entry
                outfile_fai << contig << '\t' <<  length << '\t' << seq_start << '\t' << line_length << '\t' << line_length + 1 << endl;
            }
        }
        
        if (IndexingParameters::verbosity != IndexingParameters::None) {
            cerr << "[IndexRegistry]: Chunking VCF(s)." << endl;
        }
        
        // open all of the input VCF files
        vector<tuple<htsFile*, bcf_hdr_t*, bcf1_t*>> input_vcf_files(vcf_filenames.size());
        vector<atomic<bool>> input_checked_out_or_finished(vcf_filenames.size());
        for (int64_t i = 0; i < input_vcf_files.size(); ++i) {
            htsFile* vcf = bcf_open(vcf_filenames[i].c_str(), "r");
            bcf_hdr_t* header = bcf_hdr_read(vcf);
            bcf1_t* vcf_rec = bcf_init();
            int err_code = bcf_read(vcf, header, vcf_rec);
            if (err_code == -1) {
                // this vcf is empty, actually
                input_checked_out_or_finished[i].store(true);
            }
            else if (err_code < 0) {
                cerr << "error:[IndexRegistry] failed to read VCF " << vcf_filenames[i] << endl;
                exit(1);
            }
            input_vcf_files[i] = make_tuple(vcf, header, vcf_rec);
        }
        
        unordered_map<string, int64_t> contig_to_vcf_idx;
        for (int64_t i = 0; i < vcf_contigs_with_variants.size(); ++i) {
            for (const auto& contig : vcf_contigs_with_variants[i]) {
                contig_to_vcf_idx[contig] = i;
            }
        }
        
        // see if we can identify any chunked VCFs that are identical to our input VCFs
        // records of (input vcf index, bucket index)
        vector<pair<int64_t, int64_t>> copiable_vcfs;
        for (int64_t i = 0; i < buckets.size(); ++i) {
            int64_t prev_vcf_idx = -1;
            int64_t count = 0;
            for (auto& contig : buckets[i]) {
                if (contig_to_vcf_idx.count(contig.first)) {
                    int64_t vcf_idx = contig_to_vcf_idx[contig.first];
                    if (prev_vcf_idx == -1 || prev_vcf_idx == vcf_idx) {
                        prev_vcf_idx = vcf_idx;
                        count++;
                    }
                    else {
                        // we've seen a second input VCF, mark a sentinel and stop looking
                        count = -1;
                        break;
                    }
                }
            }
            if (prev_vcf_idx >= 0 && count == vcf_contigs_with_variants[prev_vcf_idx].size()) {
                // we saw all and only contigs from one VCF, we can just copy it
                copiable_vcfs.emplace_back(prev_vcf_idx, i);
            }
        }
        
#ifdef debug_index_registry_recipes
        cerr << "identified " << copiable_vcfs.size() << " copiable VCFs:" << endl;
        for (const auto& copiable_vcf : copiable_vcfs) {
            cerr << "\tinput " << copiable_vcf.first << " " << vcf_filenames[copiable_vcf.first] << " -> bucket " << copiable_vcf.second << endl;
        }
#endif
        
        output_vcf_names.resize(buckets.size());
        
        // check if we can do a sort-of-aliasing for VCFs, since they're the most time-
        // consuming part of the chunking
        if (copiable_vcfs.size() == vcf_filenames.size()) {
            // all of the input VCFs could be copied to 1 bucket, so we'll just alias
            // them and make dummies for the rest
            for (auto vcf_copy : copiable_vcfs) {
                int64_t input_idx, output_idx;
                tie(input_idx, output_idx) = vcf_copy;
                output_vcf_names[output_idx] = vcf_filenames[input_idx];
            }
            for (int64_t i = 0; i < output_vcf_names.size(); ++i) {
                if (output_vcf_names[i].empty()) {
                    // this bucket didn't receive a VCF chunk, let's make a dummy VCF for it
                    auto output_vcf_name = plan->output_filepath(output_vcf, i, buckets.size());
                    htsFile* vcf = bcf_open(output_vcf_name.c_str(), "wz");
                    bcf_hdr_t* header = bcf_hdr_init("w");
                    // this is to satisfy HaplotypeIndexer, which doesn't like sample-less VCFs
                    int sample_add_code = bcf_hdr_add_sample(header, "dummy");
                    if (sample_add_code != 0) {
                        cerr << "error:[IndexRegistry] error initializing VCF header" << endl;
                        exit(1);
                    }
                    int hdr_write_err_code = bcf_hdr_write(vcf, header);
                    if (hdr_write_err_code != 0) {
                        cerr << "error:[IndexRegistry] error writing VCF header to " << output_vcf_name << endl;
                        exit(1);
                    }
                    bcf_hdr_destroy(header);
                    int close_err_code = hts_close(vcf);
                    if (close_err_code != 0) {
                        cerr << "error:[IndexRegistry] encountered error closing VCF " << output_vcf_name << endl;
                        exit(1);
                    }
                    output_vcf_names[i] = output_vcf_name;
                }
            }
            // register that this is an alias
            alias_graph.register_alias(output_vcf, inputs[chunking_tx ? 2 : 1]);
#ifdef debug_index_registry_recipes
            cerr << "pseudo-aliased VCFs with filenames:" << endl;
            for (const auto& filename : output_vcf_names) {
                cerr << "\t" << filename << endl;
            }
#endif
        }
        else {
            
            // trackers for whether we can write to a bucket's vcf
            vector<atomic<bool>> bucket_checked_out_or_finished(buckets.size());
            for (int64_t i = 0; i < buckets.size(); ++i) {
                bucket_checked_out_or_finished[i].store(false);
            }
            
            // if we can copy over a vcf, we don't want to check it out for reading/writing
            for (auto copiable_vcf : copiable_vcfs) {
                input_checked_out_or_finished[copiable_vcf.first].store(true);
                bucket_checked_out_or_finished[copiable_vcf.second].store(true);
            }
            
#ifdef debug_index_registry_recipes
            cerr << "initializing chunked VCFs for output" << endl;
#endif
            
            // the output files
            vector<pair<htsFile*, bcf_hdr_t*>> bucket_vcfs(buckets.size());
            for (int64_t i = 0; i < buckets.size(); ++i) {
                auto output_vcf_name = plan->output_filepath(output_vcf, i, buckets.size());
                output_vcf_names[i] = output_vcf_name;
                
                if (bucket_checked_out_or_finished[i].load()) {
                    // we can copy to make this file, so we don't need to initialize
                    // a file
                    continue;
                }
                
                // open to write in bgzipped format
                htsFile* vcf_out = bcf_open(output_vcf_name.c_str(), "wz");
                bcf_hdr_t* header_out = bcf_hdr_init("w");
                
                // identify which input VCFs we'll be pulling from
                unordered_set<int64_t> vcf_indexes;
                for (const auto& contig : buckets[i]) {
                    if (contig_to_vcf_idx.count(contig.first)) {
                        vcf_indexes.insert(contig_to_vcf_idx[contig.first]);
                    }
                }
#ifdef debug_index_registry_recipes
                cerr << "bucket " << i << " will add samples from input VCFs:" << endl;
                for (auto j : vcf_indexes) {
                    cerr << "\t" << j << endl;
                }
#endif
                // merge will all the input headers
                unordered_set<string> samples_added;
                for (auto vcf_idx : vcf_indexes) {
                    
                    auto input_vcf_file = input_vcf_files[vcf_idx];
                    bcf_hdr_t* header_in = get<1>(input_vcf_file);
                    header_out = bcf_hdr_merge(header_out, header_in);
                    if (header_out == nullptr) {
                        cerr << "error:[IndexRegistry] error merging VCF header" << endl;
                        exit(1);
                    }
                    
                    // add the samples from every header
                    for (int64_t j = 0; j < bcf_hdr_nsamples(header_in); ++j) {
                        const char* sample = header_in->samples[j];
                        if (!samples_added.count(sample)) {
                            // TODO: the header has its own dictionary, so this shouldn't be necessary,
                            // but the khash_t isn't documented very well
                            samples_added.insert(sample);
                            // the sample hasn't been added yet
                            int sample_err_code = bcf_hdr_add_sample(header_out, header_in->samples[j]);
                            // returns a -1 if the sample is already included, which we expect
                            if (sample_err_code != 0) {
                                cerr << "error:[IndexRegistry] error adding samples to VCF header" << endl;
                                exit(1);
                            }
                        }
                    }
                }
                
                // documentation in htslib/vcf.h says that this has to be called after addding samples
                int sync_err_code = bcf_hdr_sync(header_out);
                if (sync_err_code != 0) {
                    cerr << "error:[IndexRegistry] error syncing VCF header" << endl;
                    exit(1);
                }
                if (bcf_hdr_nsamples(header_out) == 0) {
                    // let's add a dummy so that HaplotypeIndexer doesn't get mad later
                    int sample_add_code = bcf_hdr_add_sample(header_out, "dummy");
                    if (sample_add_code != 0) {
                        cerr << "error:[IndexRegistry] error initializing VCF header" << endl;
                        exit(1);
                    }
                    // and re-sync, not sure if necessary, but it will be cheap regardless
                    sync_err_code = bcf_hdr_sync(header_out);
                    if (sync_err_code != 0) {
                        cerr << "error:[IndexRegistry] error syncing VCF header" << endl;
                        exit(1);
                    }
                }
                int hdr_write_err_code = bcf_hdr_write(vcf_out, header_out);
                if (hdr_write_err_code != 0) {
                    cerr << "error:[IndexRegistry] error writing VCF header to " << output_vcf_name << endl;
                    exit(1);
                }
                
                // remember these so that we can check them out later
                bucket_vcfs[i] = make_pair(vcf_out, header_out);
            }
            
            // the parallel iteration in here is pretty complicated because contigs from
            // the input VCFs are being shuffled among the output bucket VCFs, and contigs
            // need to be both read and written in lexicographic order. the mutexes here
            // let the threads shift between reading and writing from different pairs of VCFs.
            // hopefully this high-contention process won't cause too many problems since
            // copying each contig takes up a relatively large amount of time
            
            // a mutex to lock the process of checking whether the next contig the thread
            // needs is exposed
            mutex input_vcf_mutex;
            // a mutex to lock the process of switching to a new bucket
            mutex output_vcf_mutex;
            // to keep track of which contig in the bucket we're looking for next
            vector<size_t> contig_idx(buckets.size(), 0);
            // how many buckets we've finished so far
            atomic<int64_t> buckets_finished(0);
            vector<thread> workers;
            for (int64_t i = 0; i < num_threads; ++i) {
                // Worker must not capture i; it will be out of scope!
                workers.emplace_back([&]() {
                    int64_t bucket_idx = -1;
                    while (buckets_finished.load() < buckets.size()) {
                        // check if any of the input VCFs need to be moved past a contig that isn't
                        // in our reference
                        input_vcf_mutex.lock();
                        int64_t contig_skip_idx = -1;
                        for (int64_t j = 0; j < input_vcf_files.size(); ++j) {
                            if (input_checked_out_or_finished[j].load()) {
                                continue;
                            }
                            
                            const char* chrom = bcf_hdr_id2name(get<1>(input_vcf_files[j]),
                                                                get<2>(input_vcf_files[j])->rid);
                            // check this index over the FASTA sequence lengths for the chromosome
                            if (!seq_lengths.count(chrom)) {
                                contig_skip_idx = j;
                                input_checked_out_or_finished[j].store(true);
                            }
                        }
                        input_vcf_mutex.unlock();
                        
                        if (contig_skip_idx != -1) {
                            // we found a contig in the VCF that isn't present in the FASTA, we'll have to skip it
                            
                            auto& input_vcf_file = input_vcf_files[contig_skip_idx];
                            string skip_contig = bcf_hdr_id2name(get<1>(input_vcf_file),
                                                                 get<2>(input_vcf_file)->rid);
                            cerr << "warning:[IndexRegistry] Skipping contig " + skip_contig + ", which is found in VCF(s) but not reference.\n";
                            
                            
                            // keep reading until end of file or a different contig
                            int read_err_code = 0;
                            while (read_err_code >= 0) {
                                string contig = bcf_hdr_id2name(get<1>(input_vcf_file),
                                                                get<2>(input_vcf_file)->rid);
                                if (contig != skip_contig) {
                                    break;
                                }
                                
                                read_err_code = bcf_read(get<0>(input_vcf_file), get<1>(input_vcf_file), get<2>(input_vcf_file));
                            }
                            
                            // check the input back out unless we've finished it
                            if (read_err_code >= 0) {
                                input_checked_out_or_finished[contig_skip_idx].store(false);
                            }
                            continue;
                        }
                        
                        // select an output VCF corresponding to a bucket
                        int64_t copy_from_idx = -1, copy_to_idx = -1;
                        bool found_bucket = false;
                        output_vcf_mutex.lock();
                        if (!copiable_vcfs.empty()) {
                            // there are copiable VCFs remaining, do these first
                            tie(copy_from_idx, copy_to_idx) = copiable_vcfs.back();
                            copiable_vcfs.pop_back();
                        }
                        else {
                            // start iteration at 1 so we always advance to a new bucket if possible
                            for (int64_t j = 1; j <= buckets.size(); ++j) {
                                int64_t next_bucket_idx = (bucket_idx + j) % buckets.size();
                                if (!bucket_checked_out_or_finished[next_bucket_idx].load()) {
                                    bucket_checked_out_or_finished[next_bucket_idx].store(true);
                                    bucket_idx = next_bucket_idx;
                                    found_bucket = true;
                                    break;
                                }
                            }
                        }
                        output_vcf_mutex.unlock();
                        
                        if (copy_from_idx >= 0) {
#ifdef debug_index_registry_recipes
                            cerr << "direct copying " + vcf_filenames[copy_from_idx] + " to " + output_vcf_names[copy_to_idx] + "\n";
#endif
                            // we can copy an entire file on this iteration instead of parsing
                            copy_file(vcf_filenames[copy_from_idx], output_vcf_names[copy_to_idx]);
                            if (file_exists(vcf_filenames[copy_from_idx] + ".tbi")) {
                                // there's also a tabix, grab that as well
                                copy_file(vcf_filenames[copy_from_idx] + ".tbi", output_vcf_names[copy_to_idx] + ".tbi");
                            }
                            // this bucket is now totally finished
                            buckets_finished.fetch_add(1);
                            continue;
                        }
                        
                        if (!found_bucket) {
                            // it's now possible for all buckets to be checked out simultaneously
                            // by other threads, so there's no more need to have this thread running
#ifdef debug_index_registry_recipes
                            cerr << "thread exiting\n";
#endif
                            return;
                        }
                        
                        auto& ctg_idx = contig_idx[bucket_idx];
                        
                        if (!contigs_with_variants.count(buckets[bucket_idx][ctg_idx].first)) {
                            // this contig doesn't have variants in any of the VCFs, so we skip it
                            ++ctg_idx;
                            if (ctg_idx == buckets[bucket_idx].size()) {
                                buckets_finished.fetch_add(1);
                            }
                            else {
                                bucket_checked_out_or_finished[bucket_idx].store(false);
                            }
                            continue;
                        }
                        
                        htsFile* vcf_out = bucket_vcfs[bucket_idx].first;
                        bcf_hdr_t* header_out = bucket_vcfs[bucket_idx].second;
                        
                        // check if any of the VCFs' next contig is the next one we want for
                        // this bucket (and lock other threads out from checking simultaneously)
                        int64_t input_idx = -1;
                        input_vcf_mutex.lock();
                        for (int64_t j = 0; j < input_vcf_files.size(); ++j) {
                            if (input_checked_out_or_finished[j].load()) {
                                continue;
                            }
                            
                            // what is the next contig in this VCF?
                            const char* chrom = bcf_hdr_id2name(get<1>(input_vcf_files[j]),
                                                                get<2>(input_vcf_files[j])->rid);
                            if (buckets[bucket_idx][ctg_idx].first == chrom) {
                                input_idx = j;
                                input_checked_out_or_finished[j].store(true);
                                break;
                            }
                        }
                        input_vcf_mutex.unlock();
                        
                        if (input_idx < 0) {
                            // other threads need to get through earlier contigs until this bucket's next
                            // contig is exposed
                            bucket_checked_out_or_finished[bucket_idx].store(false);
                            continue;
                        }
                        
                        // we've checked out one of the input vcfs, now we can read from it
                        auto& input_vcf_file = input_vcf_files[input_idx];
                        
                        int read_err_code = 0;
                        while (read_err_code >= 0) {
                            
                            const char* chrom = bcf_hdr_id2name(get<1>(input_vcf_file), get<2>(input_vcf_file)->rid);
                            if (buckets[bucket_idx][ctg_idx].first != chrom) {
                                break;
                            }
                            
                            // FIXME: i'm not sure how important it is to handle these malformed VCFs it is
//                            // read the "END" info field to see if we need to repair it (this seems to be a problem
//                            // in the grch38 liftover variants from 1kg)
//                            int32_t* end_dst = NULL;
//                            int num_end;
//                            int end_err_code = bcf_get_info_int32(get<1>(input_vcf_file), get<2>(input_vcf_file), "END",
//                                                                  &end_dst, &num_end);
//                            if (end_err_code >= 0) {
//                                // there is an END tag to read
//                                int64_t end = *end_dst;
//                                // note: we can query alleles without bcf_unpack, because it will have already
//                                // unpacked up to info fields
//                                // calculate it the way the spec says to
//                                int64_t calc_end = get<2>(input_vcf_file)->pos + strlen(get<2>(input_vcf_file)->d.allele[0]) - 1;
//                                if (end != calc_end) {
//                                    string msg = "warning:[IndexRegistry] fixing \"END\" of variant " + buckets[bucket_idx][ctg_idx].first + " " + to_string(get<2>(input_vcf_file)->pos) + " from " + to_string(end) + " to " + to_string(calc_end) + "\n";
//#pragma omp critical
//                                    cerr << msg;
//
//                                    int update_err_code = bcf_update_info_int32(get<1>(input_vcf_file), get<2>(input_vcf_file), "END",
//                                                                                &calc_end, 1);
//                                    if (update_err_code < 0) {
//                                        cerr << "error:[IndexRegistry] failed to update \"END\"" << endl;
//                                        exit(1);
//                                    }
//                                }
//                                free(end_dst);
//                            }
                            
                            bcf_translate(header_out, get<1>(input_vcf_file), get<2>(input_vcf_file));
                            
                            int write_err_code = bcf_write(vcf_out, header_out, get<2>(input_vcf_file));
                            if (write_err_code != 0) {
                                cerr << "error:[IndexRegistry] error writing VCF line to " << output_vcf_names[bucket_idx] << endl;
                                exit(1);
                            }
                            
                            read_err_code = bcf_read(get<0>(input_vcf_file), get<1>(input_vcf_file), get<2>(input_vcf_file));
                        }
                        
                        if (read_err_code >= 0) {
                            // there's still more to read, it's just on different contigs
                            input_checked_out_or_finished[input_idx].store(false);
                        }
                        else if (read_err_code != -1) {
                            // we encountered a real error
                            cerr << "error:[IndexRegistry] error reading VCF file " << vcf_filenames[input_idx] << endl;
                            exit(1);
                        }
                        
                        // we finished this contig
                        ++ctg_idx;
                        if (ctg_idx == buckets[bucket_idx].size()) {
                            buckets_finished.fetch_add(1);
                        }
                        else {
                            bucket_checked_out_or_finished[bucket_idx].store(false);
                        }
                    }
                });
            }
            
            // barrier sync
            for (auto& worker : workers) {
                worker.join();
            }
            
            // close out files
            for (int64_t i = 0; i < input_vcf_files.size(); ++i) {
                auto vcf_file = input_vcf_files[i];
                bcf_destroy(get<2>(vcf_file));
                bcf_hdr_destroy(get<1>(vcf_file));
                int err_code = hts_close(get<0>(vcf_file));
                if (err_code != 0) {
                    cerr << "error:[IndexRegistry] encountered error closing VCF " << vcf_filenames[i] << endl;
                    exit(1);
                }
            }
            for (int64_t i = 0; i < bucket_vcfs.size(); ++i) {
                if (!bucket_vcfs[i].second) {
                    // we didn't open this VCF (probably because we just copied it)
                    continue;
                }
                bcf_hdr_destroy(bucket_vcfs[i].second);
                int close_err_code = hts_close(bucket_vcfs[i].first);
                if (close_err_code != 0) {
                    cerr << "error:[IndexRegistry] encountered error closing VCF " << output_vcf_names[i] << endl;
                    exit(1);
                }
            }
        }
        
        // TODO: move this into the same work queue as the rest of the VCF chunking?
        // tabix index
#pragma omp parallel for schedule(dynamic, 1)
        for (int64_t i = 0; i < buckets.size(); ++i) {
            // tabix-index the bgzipped VCF we just wrote
            
            if (file_exists(output_vcf_names[i] + ".tbi")) {
                // the tabix already exists
                continue;
            }
            
            // parameters inferred from tabix main's sourcecode
            int min_shift = 0;
            tbx_conf_t conf = tbx_conf_vcf;
            int tabix_err_code = tbx_index_build(output_vcf_names[i].c_str(), min_shift, &conf);
            if (tabix_err_code == -2) {
                cerr << "error:[IndexRegistry] output VCF is not bgzipped: " << output_vcf_names[i] << endl;
                exit(1);
            }
            else if (tabix_err_code != 0) {
                cerr << "warning:[IndexRegistry] could not tabix index VCF " + output_vcf_names[i] + "\n";
            }
        }
        
        if (chunking_tx) {
            
            if (IndexingParameters::verbosity != IndexingParameters::None) {
                cerr << "[IndexRegistry]: Chunking GTF/GFF(s)." << endl;
            }
            
            auto& output_gff_names = all_outputs[0];
            vector<ofstream> tx_files_out(buckets.size());
            for (int64_t i = 0; i < buckets.size(); ++i) {
                output_gff_names.emplace_back(plan->output_filepath(output_tx, i, buckets.size()));
                init_out(tx_files_out[i], output_gff_names.back());
            }
            
            // mutexes to lock the process of checking out for writing/reading
            mutex gff_out_mutex;
            
            // we'll thread by input files in this case
            vector<thread> tx_workers;
            vector<atomic<bool>> chunk_gff_checked_out(buckets.size());
            for (int64_t i = 0; i < chunk_gff_checked_out.size(); ++i) {
                chunk_gff_checked_out[i].store(false);
            }
            
            atomic<int64_t> input_gffs_read(0);
            for (int64_t i = 0; i < num_threads; ++i) {
                // Worker must not capture i; it will be out of scope! 
                tx_workers.emplace_back([&]() {
                    while (input_gffs_read.load() < tx_filenames.size()) {
                        
                        int64_t idx = input_gffs_read.fetch_add(1);
                        
                        if (idx >= tx_filenames.size()) {
                            break;
                        }

                        ifstream infile_tx;
                        init_in(infile_tx, tx_filenames[idx]);
                        
                        ofstream tx_chunk_out;
                        
                        int64_t prev_chunk_idx = -1;
                        while (infile_tx.good()) {
                            
                            string line;
                            getline(infile_tx, line);
                            
                            stringstream line_strm(line);
                            string chrom;
                            getline(line_strm, chrom, '\t');
                            if (chrom.empty() || chrom.front() == '#') {
                                // skip header
                                continue;
                            }
                            
                            int64_t chunk_idx = contig_to_idx.at(chrom);
                            if (chunk_idx != prev_chunk_idx) {
                                // we're transitioning between chunks, so we need to check the chunk
                                // out for writing
                                
                                // release the old chunk
                                if (prev_chunk_idx >= 0) {
                                    tx_chunk_out.close();
                                    tx_chunk_out.clear();
                                    chunk_gff_checked_out[prev_chunk_idx].store(false);
                                }
                                
                                // keep trying to check the new chunk until succeeding
                                bool success = false;
                                while (!success) {
                                    // only one thread can try to check out at a time
                                    gff_out_mutex.lock();
                                    if (!chunk_gff_checked_out[chunk_idx].load()) {
                                        // the chunk is free to be written to
                                        chunk_gff_checked_out[chunk_idx].store(true);
                                        success = true;
                                    }
                                    gff_out_mutex.unlock();
                                    if (!success) {
                                        // wait for a couple seconds to check again if we can write
                                        // to the file
                                        this_thread::sleep_for(chrono::seconds(1));
                                    }
                                    else {
                                        // open for writing, starting from the end
                                        tx_chunk_out.open(output_gff_names[chunk_idx], ios_base::ate);
                                        if (!tx_chunk_out) {
                                            cerr << "error:[IndexRegistry] could not open " << output_gff_names[chunk_idx] << " for appending" << endl;
                                            exit(1);
                                        }
                                    }
                                }
                            }
                            
                            // copy the line to the chunk
                            tx_chunk_out << line << '\n';
                            
                            prev_chunk_idx = chunk_idx;
                        }
                        
                        // release the last chunk we were writing to
                        if (prev_chunk_idx >= 0) {
                            tx_chunk_out.close();
                            chunk_gff_checked_out[prev_chunk_idx].store(false);
                        }
                    }
                });
            }
            
            // barrier sync
            for (auto& worker : tx_workers) {
                worker.join();
            }
        }
        
        
        return all_outputs;
    };
    
    // call the meta recipe
    registry.register_recipe({"Chunked GTF/GFF", "Chunked Reference FASTA", "Chunked VCF w/ Phasing"}, {"GTF/GFF", "Reference FASTA", "VCF w/ Phasing"},
                             [=](const vector<const IndexFile*>& inputs,
                                 const IndexingPlan* plan,
                                 AliasGraph& alias_graph,
                                 const IndexGroup& constructing) {
        return chunk_contigs(inputs, plan, alias_graph, constructing);
    });
    registry.register_recipe({"Chunked GTF/GFF", "Chunked Reference FASTA", "Chunked VCF"}, {"GTF/GFF", "Reference FASTA", "VCF"},
                             [=](const vector<const IndexFile*>& inputs,
                                 const IndexingPlan* plan,
                                 AliasGraph& alias_graph,
                                 const IndexGroup& constructing) {
        return chunk_contigs(inputs, plan, alias_graph, constructing);
    });
    registry.register_recipe({"Chunked Reference FASTA", "Chunked VCF w/ Phasing"}, {"Reference FASTA", "VCF w/ Phasing"},
                             [=](const vector<const IndexFile*>& inputs,
                                 const IndexingPlan* plan,
                                 AliasGraph& alias_graph,
                                 const IndexGroup& constructing) {
        return chunk_contigs(inputs, plan, alias_graph, constructing);
    });
    registry.register_recipe({"Chunked Reference FASTA", "Chunked VCF"}, {"Reference FASTA", "VCF"},
                             [=](const vector<const IndexFile*>& inputs,
                                 const IndexingPlan* plan,
                                 AliasGraph& alias_graph,
                                 const IndexGroup& constructing) {
        return chunk_contigs(inputs, plan, alias_graph, constructing);
    });
    
    
    ////////////////////////////////////
    // VG Recipes
    ////////////////////////////////////
    
#ifdef debug_index_registry_setup
    cerr << "registering VG recipes" << endl;
#endif
    
    // meta-recipe for removing variant paths
    auto strip_variant_paths = [](const vector<const IndexFile*>& inputs,
                                  const IndexingPlan* plan,
                                  const IndexGroup& constructing) {
        
        assert(inputs.size() == 1);
        assert(constructing.size() == 1);
        
        auto chunk_filenames = inputs.at(0)->get_filenames();
        auto output_index = *constructing.begin();
        vector<vector<string>> all_outputs(constructing.size());
        
        auto& output_names = all_outputs.front();
        output_names.resize(chunk_filenames.size());
        auto strip_chunk = [&](int64_t i) {
            // test streams for I/O
            ifstream infile;
            init_in(infile, chunk_filenames[i]);
            
            string output_name = plan->output_filepath(output_index, i, chunk_filenames.size());
            
            ofstream outfile;
            init_out(outfile, output_name);
            
            // FIXME: this crashes as a MutablePathHandleGraph for some reason...
            unique_ptr<MutablePathMutableHandleGraph> graph
                = vg::io::VPKG::load_one<MutablePathMutableHandleGraph>(infile);
            
            // gather handles to the alt allele paths
            vector<path_handle_t> alt_paths;
            graph->for_each_path_handle([&](const path_handle_t& path) {
                if (Paths::is_alt(graph->get_path_name(path))) {
                    alt_paths.push_back(path);
                }
            });
            
            // delete them
            for (auto path : alt_paths) {
                graph->destroy_path(path);
            }
            
            // and save the graph
            vg::io::save_handle_graph(graph.get(), outfile);
            
            output_names[i] = output_name;
        };
        
        // approximate the time and memory use for each chunk
        vector<pair<int64_t, int64_t>> approx_job_requirements;
        for (auto& chunk_filename : chunk_filenames) {
            approx_job_requirements.emplace_back(get_file_size(chunk_filename),
                                                 approx_graph_load_memory(chunk_filename));
        }
        
        JobSchedule schedule(approx_job_requirements, strip_chunk);
        schedule.execute(plan->target_memory_usage());
        
        // return the filename(s)
        return all_outputs;
    };
    
    // strip alt allele paths from a graph that has them
    registry.register_recipe({"VG"}, {"VG w/ Variant Paths"},
                             [strip_variant_paths](const vector<const IndexFile*>& inputs,
                                 const IndexingPlan* plan,
                                 AliasGraph& alias_graph,
                                 const IndexGroup& constructing) {
        
        if (IndexingParameters::verbosity != IndexingParameters::None) {
            cerr << "[IndexRegistry]: Stripping allele paths from VG." << endl;
        }
        
        return strip_variant_paths(inputs, plan, constructing);
    });
        
    // meta-recipe for creating a VG and its segment space from a GFA
    auto construct_from_gfa = [&](const vector<const IndexFile*>& inputs,
                                  const IndexingPlan* plan,
                                  const IndexGroup& constructing) {
        
        if (IndexingParameters::verbosity != IndexingParameters::None) {
            cerr << "[IndexRegistry]: Constructing VG graph from GFA input." << endl;
        }
        
        assert(constructing.size() == 3);
        vector<vector<string>> all_outputs(constructing.size());
        
        assert(inputs.size() == 1);
        assert(constructing.size() == 3);
        IndexName output_max_id = "MaxNodeID";
        assert(constructing.count(output_max_id));
        IndexName output_translation = "NamedNodeBackTranslation";
        assert(constructing.count(output_translation));
        IndexName output_index = "VG";
        assert(constructing.count(output_index));
        auto input_filenames = inputs.at(0)->get_filenames();
        if (input_filenames.size() > 1) {
            cerr << "error:[IndexRegistry] Graph construction does not support multiple GFAs at this time." << endl;
            exit(1);
        }
        auto input_filename = input_filenames.front();
        
        string output_name = plan->output_filepath(output_index);
        string translation_name = plan->output_filepath(output_translation);
        string max_id_name = plan->output_filepath(output_max_id);
        // The graph and max ID are streams we start here.
        ofstream outfile, max_id_outfile;
        init_out(outfile, output_name);
        init_out(max_id_outfile, max_id_name);
        auto graph = init_mutable_graph();
        
        // make the graph from GFA, and save segment info to the translation file if there is nontrivial segment info.
        try {
            algorithms::gfa_to_path_handle_graph(input_filename, graph.get(), numeric_limits<int64_t>::max(), translation_name);
        }
        catch (algorithms::GFAFormatError& e) {
            cerr << "error:[IndexRegistry] Input GFA is not usable in VG." << endl;
            cerr << e.what() << endl;
            exit(1);
        }
        
        // Now we need to append some splits to the output file.
        ofstream translation_outfile;
        translation_outfile.open(translation_name, std::ios_base::app);
        if (!translation_outfile) {
            cerr << "error:[IndexRegistry] could not append output to " << translation_name << endl;
            exit(1);
        }
        
        handlealgs::chop(*graph, IndexingParameters::max_node_size, [&](nid_t old_id, size_t offset, size_t rev_offset, handle_t new_node) {
#pragma omp critical (translation_outfile)
            {
                // Write each cut to a line in the translation file, after the segment names are defined.
                translation_outfile << "K\t" << old_id << "\t" << offset << "\t" << rev_offset << "\t" << graph->get_id(new_node) << std::endl;
            }
        });
        
        // save the graph
        vg::io::save_handle_graph(graph.get(), outfile);
        // and the max id
        max_id_outfile << graph->max_node_id();
        
        // return the filenames
        all_outputs[0].push_back(max_id_name);
        all_outputs[1].push_back(translation_name);
        all_outputs[2].push_back(output_name);
        return all_outputs;
    };
    
    
    
    // A meta-recipe to make VG and spliced VG files using the Constructor
    // Expects inputs to be ordered: FASTA, VCF[, GTF/GFF][, Insertion FASTA]
    auto construct_with_constructor = [](const vector<const IndexFile*>& inputs,
                                         const IndexingPlan* plan,
                                         const IndexGroup& constructing,
                                         bool alt_paths,
                                         bool has_transcripts) {
        
        if (IndexingParameters::verbosity != IndexingParameters::None) {
            cerr << "[IndexRegistry]: Constructing";
            if (has_transcripts) {
                cerr << " spliced";
            }
            cerr << " VG graph from FASTA and VCF input." << endl;
        }
        
        assert(constructing.size() == 2);
        vector<vector<string>> all_outputs(constructing.size());
        auto output_max_id = *constructing.begin();
        auto output_graph = *constructing.rbegin();
        auto& max_id_names = all_outputs[0];
        auto& graph_names = all_outputs[1];
        
        bool has_ins_fasta = false;
        if (!has_transcripts) {
            assert(inputs.size() == 2 || inputs.size() == 3);
            has_ins_fasta = (inputs.size() == 3);
        }
        else {
            assert(inputs.size() == 3 || inputs.size() == 4);
            has_ins_fasta = (inputs.size() == 4);
        }
        
        
        // unpack the inputs
        vector<string> ref_filenames, vcf_filenames, insertions, transcripts;
        {
            size_t i = 0;
            if (has_transcripts) {
                transcripts = inputs[i++]->get_filenames();
            }
            ref_filenames = inputs[i++]->get_filenames();
            vcf_filenames = inputs[i++]->get_filenames();
            if (has_ins_fasta) {
                insertions = inputs[i++]->get_filenames();
            }
        }
        
        if (has_ins_fasta) {
            if (insertions.size() > 1) {
                cerr << "error:[IndexRegistry] can only provide one FASTA for insertion sequences" << endl;
                exit(1);
            }
            
            // make sure this FASTA has an fai index before we get into all the parallel stuff
            FastaReference ins_ref;
            ins_ref.open(insertions.front());
        }
        
        if (ref_filenames.size() != 1 && vcf_filenames.size() != 1 &&
            ref_filenames.size() != vcf_filenames.size()) {
            cerr << "[IndexRegistry]: When constructing graph from multiple FASTAs and multiple VCFs, the FASTAs and VCFs must be matched 1-to-1, but input contains " <<  inputs[0]->get_filenames().size() << " FASTA files and " << inputs[1]->get_filenames().size() << " VCF files." << endl;
            exit(1);
        }
        if (has_transcripts) {
            if ((transcripts.size() != 1 && vcf_filenames.size() != 1 &&
                 transcripts.size() != vcf_filenames.size()) ||
                (transcripts.size() != 1 && ref_filenames.size() != 1 &&
                 transcripts.size() != ref_filenames.size())) {
                cerr << "[IndexRegistry]: When constructing graph from multiple GTF/GFFs and multiple FASTAs or VCFs, the GTF/GFFs and the FASTAs/VCFs must be matched 1-to-1, but input contains " <<  transcripts.size() << " GTF/GFF files, " <<  ref_filenames.size() << " FASTA files, and " << vcf_filenames.size() << " VCF files." << endl;
                exit(1);
            }
        }
        
        // are we broadcasting the transcripts from one chunk to many?
        bool broadcasting_txs = transcripts.size() != max(ref_filenames.size(),
                                                          vcf_filenames.size());
        
        // TODO: this estimate should include splice edges too
        vector<pair<int64_t, int64_t>> approx_job_requirements;
        {
            size_t i = 0;
            for (auto approx_mem : each_approx_graph_memory(ref_filenames, vcf_filenames)) {
                int64_t approx_time;
                if (vcf_filenames.size() != 1) {
                    approx_time = get_file_size(vcf_filenames[i]);
                }
                else {
                    approx_time = get_file_size(ref_filenames[i]);
                }
                approx_job_requirements.emplace_back(approx_time, approx_mem);
                ++i;
            }
        }
        
#ifdef debug_index_registry_recipes
        cerr << "approximate chunk requirements:" << endl;
        for (size_t i = 0; i < approx_job_requirements.size(); ++i) {
            auto requirement = approx_job_requirements[i];
            cerr << "\tchunk " << i << " -- time: " << requirement.first << ", memory: " << requirement.second << endl;
        }
#endif
        graph_names.resize(max(ref_filenames.size(), vcf_filenames.size()));
        vector<pair<nid_t, nid_t>> node_id_ranges(graph_names.size());
        auto make_graph = [&](int64_t idx) {
#ifdef debug_index_registry_recipes
            cerr << "making graph chunk " << idx << endl;
#endif
            
            auto ref_filename = ref_filenames.size() == 1 ? ref_filenames[0] : ref_filenames[idx];
            auto vcf_filename = vcf_filenames.size() == 1 ? vcf_filenames[0] : vcf_filenames[idx];
            
#ifdef debug_index_registry_recipes
            cerr << "constructing graph with Constructor for ref " << ref_filename << " and variants " << vcf_filename << endl;
#endif
            
            // init and configure the constructor
            Constructor constructor;
            constructor.do_svs = true;
            constructor.alt_paths = alt_paths;
            constructor.max_node_size = IndexingParameters::max_node_size;
            constructor.show_progress = IndexingParameters::verbosity >= IndexingParameters::Debug;
            if (ref_filenames.size() != 1 && vcf_filenames.size() == 1) {
                // we have multiple FASTA but only 1 VCF, so we'll limit the
                // constructor to the contigs of this FASTA for this run
                FastaReference ref;
                ref.open(ref_filename);
                for (const string& seqname : ref.index->sequenceNames) {
                    constructor.allowed_vcf_names.insert(seqname);
                }
            }
            else if (vcf_filenames.size() != 1 && ref_filenames.size() == 1) {
                // we have multiple VCFs but only 1 FASTA, so we'll limit the
                // constructor to the contigs of this VCF for this run
                
                // unfortunately there doesn't seem to be a good way to do this without
                // iterating over the entire file:
                for (const auto& contig : vcf_contigs(vcf_filename)) {
                    constructor.allowed_vcf_names.insert(contig);
                }
            }
            
            string output_name = plan->output_filepath(output_graph, idx,
                                                       max(ref_filenames.size(), vcf_filenames.size()));
            ofstream outfile;
            init_out(outfile, output_name);
            
            auto graph = init_mutable_graph();
            
            vector<string> fasta(1, ref_filename);
            vector<string> vcf(1, vcf_filename);
            
            // do the construction
            constructor.construct_graph(fasta, vcf, insertions, graph.get());
            
#ifdef debug_index_registry_recipes
            cerr << "resulting graph has " << graph->get_node_count() << " nodes" << endl;
#endif
                               
            
            if (!transcripts.empty()) {
                
                auto transcript_filename = transcripts[transcripts.size() == 1 ? 0 : idx];
                
#ifdef debug_index_registry_recipes
                cerr << "adding transcripts from " << transcript_filename << endl;
#endif
                
                ifstream infile_tx;
                init_in(infile_tx, transcript_filename);
                
                vector<string> path_names;
                if (broadcasting_txs) {
                    // get the path names in case we need to report them later for debug output
                    graph->for_each_path_handle([&](const path_handle_t& path) {
                        path_names.push_back(graph->get_path_name(path));
                    });
                }
                
                // give away ownership of the graph to the Transcriptome
                Transcriptome transcriptome(move(graph));
                transcriptome.error_on_missing_path = !broadcasting_txs;
                transcriptome.feature_type = IndexingParameters::gff_feature_name;
                transcriptome.transcript_tag = IndexingParameters::gff_transcript_tag;
                
                // add the splice edges
                auto dummy = unique_ptr<gbwt::GBWT>(new gbwt::GBWT());
                size_t transcripts_added = transcriptome.add_reference_transcripts(vector<istream *>({&infile_tx}), dummy, false, false);
                
                if (broadcasting_txs && !path_names.empty() && transcripts_added == 0
                    && transcript_file_nonempty(transcripts[idx])) {
                    cerr << "warning:[IndexRegistry] no matching paths from transcript file " << transcript_filename << " were found in graph chunk containing the following paths:" << endl;
                    for (const string& path_name : path_names) {
                        cerr << "\t" << path_name << endl;
                    }
                }
                
                node_id_ranges[idx] = make_pair(transcriptome.graph().min_node_id(),
                                                transcriptome.graph().max_node_id());
                
                // save the file
                transcriptome.write_graph(&outfile);
            }
            else {
                
                node_id_ranges[idx] = make_pair(graph->min_node_id(), graph->max_node_id());
                
                // save the file
                vg::io::save_handle_graph(graph.get(), outfile);
            }
            
            graph_names[idx] = output_name;
        };
        
        // TODO: allow contig renaming through Constructor::add_name_mapping
        
        // construct the jobs in parallel, trying to use multithreading while also
        // restraining memory usage
        JobSchedule schedule(approx_job_requirements, make_graph);
        schedule.execute(plan->target_memory_usage());
        
        // merge the ID spaces if we need to
        vector<nid_t> id_increment(1, 1 - node_id_ranges[0].first);
        if (graph_names.size() > 1 || id_increment.front() != 0) {
            // the increments we'll need to make each ID range non-overlapping
            for (int i = 1; i < node_id_ranges.size(); ++i) {
                id_increment.push_back(node_id_ranges[i - 1].second + id_increment[i - 1] - node_id_ranges[i].first + 1);
            }
            
            vector<pair<int64_t, int64_t>> approx_job_requirements;
            for (int i = 0; i < node_id_ranges.size(); ++i) {
                approx_job_requirements.emplace_back(node_id_ranges[i].second - node_id_ranges[i].first,
                                                     approx_graph_load_memory(graph_names[i]));
            }
            
#ifdef debug_index_registry_recipes
            cerr << "computed node ID increments for chunks:" << endl;
            for (int i = 0; i < id_increment.size(); ++i) {
                cerr << "\t[" << node_id_ranges[i].first << ", " << node_id_ranges[i].second  << "] + " << id_increment[i] << endl;
            }
#endif
            
            // do the incrementation in parallel
            auto increment_node_ids = [&](int64_t idx) {
                
                // load the graph
                ifstream infile;
                init_in(infile, graph_names[idx]);
                unique_ptr<MutablePathMutableHandleGraph> graph
                    = vg::io::VPKG::load_one<MutablePathMutableHandleGraph>(infile);
                
                // adjust the IDs
                graph->increment_node_ids(id_increment[idx]);
                
                // save back to the same file
                ofstream outfile;
                init_out(outfile, graph_names[idx]);
                vg::io::save_handle_graph(graph.get(), outfile);
            };
            
            JobSchedule schedule(approx_job_requirements, increment_node_ids);
            schedule.execute(plan->target_memory_usage());
        }
        
        // save the max node id as a simple text file
        auto max_id_name = plan->output_filepath(output_max_id);
        ofstream max_id_outfile;
        init_out(max_id_outfile, max_id_name);
        nid_t max_node_id = node_id_ranges.back().second + id_increment.back();
        max_id_outfile << max_node_id;
        
        max_id_names.push_back(max_id_name);
        
        // return the filename(s)
        return all_outputs;
    };
    
    // the specific instantiations of the meta-recipe above
    registry.register_recipe({"MaxNodeID", "VG w/ Variant Paths"}, {"Chunked Reference FASTA", "Chunked VCF w/ Phasing", "Insertion Sequence FASTA"},
                             [construct_with_constructor](const vector<const IndexFile*>& inputs,
                                 const IndexingPlan* plan,
                                 AliasGraph& alias_graph,
                                 const IndexGroup& constructing) {
        return construct_with_constructor(inputs, plan, constructing, true, false);
    });
    registry.register_recipe({"MaxNodeID", "VG w/ Variant Paths"}, {"Chunked Reference FASTA", "Chunked VCF w/ Phasing"},
                             [construct_with_constructor](const vector<const IndexFile*>& inputs,
                                 const IndexingPlan* plan,
                                 AliasGraph& alias_graph,
                                 const IndexGroup& constructing) {
        return construct_with_constructor(inputs, plan, constructing, true, false);
    });
    registry.register_recipe({"MaxNodeID", "NamedNodeBackTranslation", "VG"}, {"Reference GFA"},
                             [&](const vector<const IndexFile*>& inputs,
                                 const IndexingPlan* plan,
                                 AliasGraph& alias_graph,
                                 const IndexGroup& constructing) {
        return construct_from_gfa(inputs, plan, constructing);
    });
    registry.register_recipe({"MaxNodeID", "VG"}, {"Chunked Reference FASTA", "Chunked VCF", "Insertion Sequence FASTA"},
                             [construct_with_constructor](const vector<const IndexFile*>& inputs,
                                 const IndexingPlan* plan,
                                 AliasGraph& alias_graph,
                                 const IndexGroup& constructing) {
        return construct_with_constructor(inputs, plan, constructing, false, false);
    });
    registry.register_recipe({"MaxNodeID", "VG"}, {"Chunked Reference FASTA", "Chunked VCF"},
                             [construct_with_constructor](const vector<const IndexFile*>& inputs,
                                 const IndexingPlan* plan,
                                 AliasGraph& alias_graph,
                                 const IndexGroup& constructing) {
        return construct_with_constructor(inputs, plan, constructing, false, false);
    });
    
#ifdef debug_index_registry_setup
    cerr << "registering Spliced VG recipes" << endl;
#endif
    
    ////////////////////////////////////
    // Spliced VG Recipes
    ////////////////////////////////////
    
    registry.register_recipe({"Spliced VG"}, {"Spliced VG w/ Variant Paths"},
                             [strip_variant_paths](const vector<const IndexFile*>& inputs,
                                 const IndexingPlan* plan,
                                 AliasGraph& alias_graph,
                                 const IndexGroup& constructing) {
        
        if (IndexingParameters::verbosity != IndexingParameters::None) {
            cerr << "[IndexRegistry]: Stripping allele paths from spliced VG." << endl;
        }
        
        return strip_variant_paths(inputs, plan, constructing);
    });
    
    // TODO: spliced vg from GFA input
    
    registry.register_recipe({"Spliced MaxNodeID", "Spliced VG"},
                             {"Chunked GTF/GFF", "Chunked Reference FASTA", "Chunked VCF", "Insertion Sequence FASTA"},
                             [construct_with_constructor](const vector<const IndexFile*>& inputs,
                                 const IndexingPlan* plan,
                                 AliasGraph& alias_graph,
                                 const IndexGroup& constructing) {
        return construct_with_constructor(inputs, plan, constructing, false, true);
    });
    
    registry.register_recipe({"Spliced MaxNodeID", "Spliced VG"},
                             {"Chunked GTF/GFF", "Chunked Reference FASTA", "Chunked VCF"},
                             [construct_with_constructor](const vector<const IndexFile*>& inputs,
                                 const IndexingPlan* plan,
                                 AliasGraph& alias_graph,
                                 const IndexGroup& constructing) {
        return construct_with_constructor(inputs, plan, constructing, false, true);
    });
    registry.register_recipe({"Spliced MaxNodeID", "Spliced VG w/ Variant Paths"},
                             {"Chunked GTF/GFF", "Chunked Reference FASTA", "Chunked VCF w/ Phasing", "Insertion Sequence FASTA"},
                             [construct_with_constructor](const vector<const IndexFile*>& inputs,
                                 const IndexingPlan* plan,
                                 AliasGraph& alias_graph,
                                 const IndexGroup& constructing) {
        return construct_with_constructor(inputs, plan, constructing, true, true);
    });
    
    registry.register_recipe({"Spliced MaxNodeID", "Spliced VG w/ Variant Paths"},
                             {"Chunked GTF/GFF", "Chunked Reference FASTA", "Chunked VCF w/ Phasing"},
                             [construct_with_constructor](const vector<const IndexFile*>& inputs,
                                 const IndexingPlan* plan,
                                 AliasGraph& alias_graph,
                                 const IndexGroup& constructing) {
        return construct_with_constructor(inputs, plan, constructing, true, true);
    });
    
    
    ////////////////////////////////////
    // XG Recipes
    ////////////////////////////////////
    
#ifdef debug_index_registry_setup
    cerr << "registering XG recipes" << endl;
#endif
    
    // TODO: currently disabling this to ensure, but I'd prefer to make a separate
    // semantic XG for a node-chopped variety and handle the pipeline differences
    // with simplifications
    
//    registry.register_recipe({"XG"}, {"Reference GFA"},
//                             [](const vector<const IndexFile*>& inputs,
//                                const IndexingPlan* plan,
//                                AliasGraph& alias_graph,
//                                const IndexGroup& constructing) {
//        if (IndexingParameters::verbosity != IndexingParameters::None) {
//            cerr << "[IndexRegistry]: Constructing XG graph from GFA input." << endl;
//        }
//        assert(constructing.size() == 1);
//        vector<vector<string>> all_outputs(constructing.size());
//        auto output_index = *constructing.begin();
//        auto gfa_names = inputs.front()->get_filenames();
//        if (gfa_names.size() > 1) {
//            cerr << "error:[IndexRegistry] Graph construction does not support multiple GFAs at this time." << endl;
//            exit(1);
//        }
//
//        string output_name = plan->output_filepath(output_index);
//        ofstream outfile;
//        init_out(outfile, output_name);
//
//        xg::XG xg_index;
//        xg_index.from_gfa(gfa_names.front());
//
//        vg::io::save_handle_graph(&xg_index, outfile);
//
//        // return the filename
//        all_outputs[0].emplace_back(output_name);
//        return all_outputs;
//    });
    
    auto make_xg_from_graph = [](const vector<const IndexFile*>& inputs,
                                 const IndexingPlan* plan,
                                 const IndexGroup& constructing) {
        
        assert(inputs.size() == 1);
        assert(constructing.size() == 1);
        auto output_index = *constructing.begin();
        vector<vector<string>> all_outputs(constructing.size());
        
        auto graph_filenames = inputs.at(0)->get_filenames();
        
        string output_name = plan->output_filepath(output_index);
        ofstream outfile;
        init_out(outfile, output_name);
        
        xg::XG xg_index;
        
        if (graph_filenames.size() == 1) {
            // we do the one-graph conversion directly, which is more efficient than the
            // VGset option
            
            // test streams for I/O
            ifstream infile;
            init_in(infile, graph_filenames.front());
            
            unique_ptr<PathHandleGraph> graph = vg::io::VPKG::load_one<PathHandleGraph>(infile);
            
            xg_index.from_path_handle_graph(*graph);
        }
        else {
            // the inefficient 3-pass, multi-graph construction algorithm
            
            // make a mutable copy of the graph names
            vector<string> graph_files;
            for (const string& graph_file : graph_filenames) {
                // test for I/O while we're at it
                ifstream infile;
                init_in(infile, graph_file);
                
                graph_files.push_back(graph_file);
            }
            
            VGset graph_set(graph_files);
            graph_set.to_xg(xg_index);
        }
        
        vg::io::save_handle_graph(&xg_index, outfile);
        
        // return the filename
        all_outputs[0].emplace_back(output_name);
        return all_outputs;
    };
    
    registry.register_recipe({"XG"}, {"VG"},
                             [make_xg_from_graph](const vector<const IndexFile*>& inputs,
                                 const IndexingPlan* plan,
                                 AliasGraph& alias_graph,
                                 const IndexGroup& constructing) {
        if (IndexingParameters::verbosity != IndexingParameters::None) {
            cerr << "[IndexRegistry]: Constructing XG graph from VG graph." << endl;
        }
        return make_xg_from_graph(inputs, plan, constructing);
    });
    
    registry.register_recipe({"Spliced XG"}, {"Spliced VG w/ Transcript Paths"},
                             [make_xg_from_graph](const vector<const IndexFile*>& inputs,
                                 const IndexingPlan* plan,
                                 AliasGraph& alias_graph,
                                 const IndexGroup& constructing) {
        if (IndexingParameters::verbosity != IndexingParameters::None) {
            cerr << "[IndexRegistry]: Constructing spliced XG graph from spliced VG graph." << endl;
        }
        return make_xg_from_graph(inputs, plan, constructing);
    });
    
    ////////////////////////////////////
    // MaxNodeID Recipes
    ////////////////////////////////////
    
    // these recipes actually kinda mess up everything now that we just make the max node id
    // alongside the graphs during construction
    
//#ifdef debug_index_registry_setup
//    cerr << "registering MaxNodeID recipes" << endl;
//#endif
//
//    // meta-recipe to write max node id down to a file
//    auto write_max_node_id = [](const vector<const IndexFile*>& inputs,
//                                const IndexingPlan* plan,
//                                const IndexGroup& constructing) {
//
//        if (IndexingParameters::verbosity != IndexingParameters::None) {
//            cerr << "[IndexRegistry]: Determining node ID interval." << endl;
//        }
//
//        // TODO: this is pretty unoptimized in that we have to load the whole graph just
//        // to read the max node id
//
//        assert(constructing.size() == 1);
//        assert(inputs.size() == 1);
//        vector<vector<string>> all_outputs(constructing.size());
//        auto output_index = *constructing.begin();
//        auto graph_files = inputs.at(0)->get_filenames();
//
//        // test I/O
//        for (const string& graph_file : graph_files) {
//            ifstream infile;
//            init_in(infile, graph_file);
//        }
//        string output_name = plan->output_filepath(output_index);
//        ofstream outfile;
//        init_out(outfile, output_name);
//
//        VGset graph_set(graph_files);
//        nid_t max_node_id = graph_set.max_node_id();
//
//        outfile << max_node_id;
//
//        all_outputs[0].push_back(output_name);
//        return all_outputs;
//    };
//
//    registry.register_recipe({"MaxNodeID"}, {"VG"},
//                             [write_max_node_id](const vector<const IndexFile*>& inputs,
//                                 const IndexingPlan* plan,
//                                 AliasGraph& alias_graph,
//                                 const IndexGroup& constructing) {
//        return write_max_node_id(inputs, plan, constructing);
//    });
//
//    registry.register_recipe({"Spliced MaxNodeID"}, {"Spliced VG w/ Transcript Paths"},
//                             [write_max_node_id](const vector<const IndexFile*>& inputs,
//                                 const IndexingPlan* plan,
//                                 AliasGraph& alias_graph,
//                                 const IndexGroup& constructing) {
//        return write_max_node_id(inputs, plan, constructing);
//    });
    
    ////////////////////////////////////
    // GBWT Recipes
    ////////////////////////////////////
    
#ifdef debug_index_registry_setup
    cerr << "registering GBWT recipes" << endl;
#endif
    
    // merge multiple GBWTs if there are multiple, otherwise leave in place
    auto merge_gbwts = [](const vector<string>& gbwt_names,
                           const IndexingPlan* plan,
                           const IndexName& constructing_name) {
        if (gbwt_names.size() > 1) {
            if (IndexingParameters::verbosity != IndexingParameters::None) {
                cerr << "[IndexRegistry]: Merging contig GBWTs." << endl;
            }
            // we also need to merge the GBWTs
            
            string merged_gbwt_name = plan->output_filepath(constructing_name);
            ofstream outfile;
            init_out(outfile, merged_gbwt_name);
            
            vector<gbwt::GBWT> gbwt_indexes(gbwt_names.size());
            for (size_t i = 0; i < gbwt_names.size(); ++i) {
                load_gbwt(gbwt_indexes[i], gbwt_names[i], IndexingParameters::verbosity >= IndexingParameters::Debug);
            }
            gbwt::GBWT merged(gbwt_indexes);
            merged.serialize(outfile);
            return merged_gbwt_name;
        }
        else {
            // note: we don't need to register an alias here because it all happens
            // internally to one index's recipe
            return gbwt_names.front();
        }
    };
    
    // meta-recipe to make GBWTs
    auto make_gbwt = [merge_gbwts](const vector<const IndexFile*>& inputs,
                        bool include_named_paths,
                        const IndexingPlan* plan,
                        const IndexGroup& constructing) {
        
        assert(inputs.size() == 2);
        
        auto vcf_filenames = inputs[0]->get_filenames();
        auto graph_filenames = inputs[1]->get_filenames();
        
        assert(constructing.size() == 1);
        vector<vector<string>> all_outputs(constructing.size());
        
        auto output_index = *constructing.begin();
        auto& output_names = all_outputs[0];
        
        if ((graph_filenames.size() != 1 && graph_filenames.size() != vcf_filenames.size()) ||
            (vcf_filenames.size() != 1 && graph_filenames.size() != vcf_filenames.size())) {
            cerr << "[IndexRegistry]: When constructing GBWT from multiple graphs and multiple VCFs, the graphs and VCFs must be matched 1-to-1, but input contains " <<  graph_filenames.size() << " graphs and " << vcf_filenames.size() << " VCF files." << endl;
            exit(1);
        }
        if (vcf_filenames.size() == 1 && graph_filenames.size() != 1) {
            // FIXME: it should at least try to join the graph chunks together
            cerr << "[IndexRegistry]: GBWT construction currently does not support broadcasting 1 VCF to multiple graph chunks." << endl;
            exit(1);
        }
        
        if (IndexingParameters::verbosity >= IndexingParameters::Debug) {
            gbwt::Verbosity::set(gbwt::Verbosity::BASIC);
        }
        else {
            gbwt::Verbosity::set(gbwt::Verbosity::SILENT);
        }
        
        int64_t target_memory_usage = plan->target_memory_usage();
        vector<pair<int64_t, int64_t>> approx_job_requirements;
        
        vector<string> gbwt_names(vcf_filenames.size());
        unique_ptr<PathHandleGraph> broadcast_graph;
        if (graph_filenames.size() == 1) {
            // we only have one graph, so we can save time by loading it only one time
            // test streams for I/O
            ifstream infile;
            init_in(infile, graph_filenames.front());
            
            // we don't want to double-count the graph's contribution to memory in separate jobs, so we
            // subtract it once from the target memory use
            target_memory_usage = max<int64_t>(0, target_memory_usage - approx_graph_load_memory(graph_filenames.front()));
            
            // estimate the time and memory requirements
            for (auto vcf_filename : vcf_filenames) {
                approx_job_requirements.emplace_back(get_file_size(vcf_filename), approx_gbwt_memory(vcf_filename));
            }
            
            // load the graph
            broadcast_graph = vg::io::VPKG::load_one<PathHandleGraph>(infile);
            
        }
        else {
            // estimate the time and memory requirements
            for (int64_t i = 0; i < vcf_filenames.size(); ++i) {
                approx_job_requirements.emplace_back(get_file_size(vcf_filenames[i]),
                                                     approx_gbwt_memory(vcf_filenames[i]) + approx_graph_load_memory(graph_filenames[i]));
            }
            
        }
        
        // Prepare a single shared haplotype indexer, since everything on it is thread safe.
        // Make this critical so we don't end up with a race on the verbosity
        unique_ptr<HaplotypeIndexer> haplotype_indexer;
#pragma omp critical
        {
            haplotype_indexer = unique_ptr<HaplotypeIndexer>(new HaplotypeIndexer());
            // HaplotypeIndexer resets this in its constructor
            if (IndexingParameters::verbosity >= IndexingParameters::Debug) {
                gbwt::Verbosity::set(gbwt::Verbosity::BASIC);
            }
            else {
                gbwt::Verbosity::set(gbwt::Verbosity::SILENT);
            }
        }
        haplotype_indexer->show_progress = IndexingParameters::verbosity >= IndexingParameters::Debug;
        // from the toil-vg best practices
        haplotype_indexer->force_phasing = true;
        haplotype_indexer->discard_overlaps = true;
        
        // If we're using a single graph, we're going to need to do each VCF's
        // named paths in its job, and then come back and do the rest. So we
        // need to know which paths still need to be done (and whether there are any).
        // So we first make a set of all the paths that need doing, and then we
        // clear them out when they're done, and if any are left we know we
        // need a job to do them.
        unordered_set<path_handle_t> broadcast_graph_paths_to_do;
        if (include_named_paths && broadcast_graph) {
            broadcast_graph->for_each_path_handle([&](const path_handle_t& path_handle) {
                // Look at all the paths in advance
                if (broadcast_graph->is_empty(path_handle) || Paths::is_alt(broadcast_graph->get_path_name(path_handle))) {
                    // Skip empty paths and alt allele paths
                    return;
                }
                // Keep the rest.
                broadcast_graph_paths_to_do.insert(path_handle);
            });
        }
        
        // construct a GBWT from the i-th VCF
        auto gbwt_job = [&](size_t i) {
            string gbwt_name;
            if (vcf_filenames.size() != 1) {
                // multiple components, so make a temp file that we will merge later
                gbwt_name = temp_file::create();
            }
            else {
                // one component, so we will actually save the output
                gbwt_name = plan->output_filepath(output_index);
            }
            
            // load the contig graph if necessary
            unique_ptr<PathHandleGraph> contig_graph;
            if (graph_filenames.size() != 1) {
                ifstream infile;
                init_in(infile, graph_filenames[i]);
                contig_graph = vg::io::VPKG::load_one<PathHandleGraph>(infile);
            }
            
            auto graph = graph_filenames.size() == 1 ? broadcast_graph.get() : contig_graph.get();
            
            // Parse the VCFs for this job
            vector<string> parse_files = haplotype_indexer->parse_vcf(vcf_filenames[i],
                                                                      *graph);
            
            // Build the GBWT from the parse files and the graph.
            // For fast merging later, we need to ensure that all threads on a single contig end up in the same initial GBWT.
            // So, if we have just one graph, only threads visited by the VCF can go in.
            // Then at the end, if there are non-alt paths left over, we add another job to make a GBWT just of those paths.
            // Otherwise, if we have one graph per job, all threads from the graph can go in.
            unique_ptr<gbwt::DynamicGBWT> gbwt_index = haplotype_indexer->build_gbwt(parse_files, 
                                                                                     "GBWT" + std::to_string(i),
                                                                                     include_named_paths ? graph : nullptr,
                                                                                     nullptr,
                                                                                     include_named_paths && (bool)broadcast_graph);
            
            save_gbwt(*gbwt_index, gbwt_name, IndexingParameters::verbosity == IndexingParameters::Debug);
            
            gbwt_names[i] = gbwt_name;
            
            if (include_named_paths && broadcast_graph) {
                // We have to check off the paths we embeded in this job.
                for (size_t contig_number = 0; contig_number < gbwt_index->metadata.contigs(); contig_number++) {
                    // Go through all contig names in the metadata
                    string contig_name = gbwt_index->metadata.contig(contig_number);
                    
                    if (graph->has_path(contig_name)) {
                        // And get the graph path
                        path_handle_t contig_path = graph->get_path_handle(contig_name);
                        #pragma omp critical (broadcast_graph_paths_done)
                        {
                            // Check it off in a thread-safe way.
                            // TODO: Will this be too much locking and unlocking when we do transcripts?
                            broadcast_graph_paths_to_do.erase(contig_path);
                        }
                    }
                }
            }
        };
        
        {
            // Do all the GBWT jobs
            JobSchedule schedule(approx_job_requirements, gbwt_job);
            schedule.execute(target_memory_usage);
        }
        
        if (include_named_paths && broadcast_graph && !broadcast_graph_paths_to_do.empty()) {
            // We're Back for One Last Job.
            // We need to embed these remaining paths that weren't VCF contigs.
            
            // There's no VCF to load, so our memory estimate is just 0. The graph is loaded already.
            // TODO: can we improve this?
            approx_job_requirements.clear();
            approx_job_requirements.emplace_back(0, 0);
            
            // This job has exclusive use of our data structures.
            auto one_last_job = [&](size_t ignored) {
                // Make a temp file
                string gbwt_name = temp_file::create();
                
                // Make a GBWT of the remaining graph paths.
                unique_ptr<gbwt::DynamicGBWT> gbwt_index = haplotype_indexer->build_gbwt({}, 
                                                                                         "Leftovers",
                                                                                         broadcast_graph.get(),
                                                                                         &broadcast_graph_paths_to_do);
                
                // And save it in the temp file
                save_gbwt(*gbwt_index, gbwt_name, IndexingParameters::verbosity == IndexingParameters::Debug);
                
                // And add it as one final GBWT.
                gbwt_names.push_back(gbwt_name);
            };
            
            JobSchedule schedule(approx_job_requirements, one_last_job);
            schedule.execute(target_memory_usage);
        }
        
        // merge GBWTs if necessary
        output_names.push_back(merge_gbwts(gbwt_names, plan, output_index));
        // return filename
        return all_outputs;
    };
    
    registry.register_recipe({"GBWT"}, {"Chunked VCF w/ Phasing", "VG w/ Variant Paths"},
                             [make_gbwt](const vector<const IndexFile*>& inputs,
                                 const IndexingPlan* plan,
                                 AliasGraph& alias_graph,
                                 const IndexGroup& constructing) {
        if (IndexingParameters::verbosity != IndexingParameters::None) {
            cerr << "[IndexRegistry]: Constructing GBWT from VG graph and phased VCF input." << endl;
            gbwt::Verbosity::set(gbwt::Verbosity::BASIC);
        }
        else {
            gbwt::Verbosity::set(gbwt::Verbosity::SILENT);
        }
        return make_gbwt(inputs, true, plan, constructing);
    });
    
    registry.register_recipe({"Spliced GBWT"}, {"Chunked VCF w/ Phasing", "Spliced VG w/ Variant Paths"},
                             [make_gbwt](const vector<const IndexFile*>& inputs,
                                 const IndexingPlan* plan,
                                 AliasGraph& alias_graph,
                                 const IndexGroup& constructing) {
        if (IndexingParameters::verbosity != IndexingParameters::None) {
            cerr << "[IndexRegistry]: Constructing GBWT from spliced VG graph and phased VCF input." << endl;
            gbwt::Verbosity::set(gbwt::Verbosity::BASIC);
        }
        else {
            gbwt::Verbosity::set(gbwt::Verbosity::SILENT);
        }
        // TODO: If we include named paths here, we then generate
        // haplotype-specific transcripts following them when making the
        // "Haplotype-Transcript GBWT". It's not clear that that's correct, and
        // the "Spliced GBWT" never feeds into a GBZ, so we leave them out for
        // now. 
        return make_gbwt(inputs, false, plan, constructing);
    });
    
    // Giraffe will prefer to use a downsampled haplotype GBWT if possible
    registry.register_recipe({"Giraffe GBWT"}, {"GBWT", "XG"},
                             [](const vector<const IndexFile*>& inputs,
                                const IndexingPlan* plan,
                                AliasGraph& alias_graph,
                                const IndexGroup& constructing) {
        if (IndexingParameters::verbosity != IndexingParameters::None) {
            cerr << "[IndexRegistry]: Downsampling full GBWT." << endl;
        }
        
        assert(inputs.size() == 2);
        auto gbwt_filenames = inputs[0]->get_filenames();
        auto xg_filenames = inputs[1]->get_filenames();
        assert(gbwt_filenames.size() == 1);
        assert(xg_filenames.size() == 1);
        auto gbwt_filename = gbwt_filenames.front();
        auto xg_filename = xg_filenames.front();
        
        assert(constructing.size() == 1);
        vector<vector<string>> all_outputs(constructing.size());
        auto& output_names = all_outputs[0];
        auto sampled_gbwt_output = *constructing.begin();
        
        ifstream infile_xg, infile_gbwt;
        init_in(infile_xg, xg_filename);
        init_in(infile_gbwt, gbwt_filename);

        auto output_name = plan->output_filepath(sampled_gbwt_output);
        ofstream outfile_sampled_gbwt;
        init_out(outfile_sampled_gbwt, output_name);
        
        auto xg_index = vg::io::VPKG::load_one<xg::XG>(infile_xg);
        auto gbwt_index = vg::io::VPKG::load_one<gbwt::GBWT>(infile_gbwt);

        // Downsample only if it would reduce the number of haplotypes sufficiently.
        size_t threshold = IndexingParameters::giraffe_gbwt_downsample * IndexingParameters::downsample_threshold;
        bool downsample = (gbwt_index->hasMetadata() && gbwt_index->metadata.haplotypes() >= threshold);

        gbwt::GBWT cover;
        if (downsample) {
            // Downsample the haplotypes and generate a path cover of components without haplotypes.
            cover = gbwtgraph::local_haplotypes(*xg_index, *gbwt_index,
                                                IndexingParameters::giraffe_gbwt_downsample,
                                                IndexingParameters::downsample_context_length,
                                                200 * gbwt::MILLION, // buffer size
                                                IndexingParameters::gbwt_sampling_interval,
                                                IndexingParameters::verbosity >= IndexingParameters::Debug);
        } else {
            // Augment the GBWT with a path cover of components without haplotypes.
            if (IndexingParameters::verbosity != IndexingParameters::None) {
                cerr << "[IndexRegistry]: Not enough haplotypes; augmenting the full GBWT instead." << endl;
            }
            gbwt::DynamicGBWT dynamic_index(*gbwt_index);
            gbwt_index.reset();
            gbwtgraph::augment_gbwt(*xg_index, dynamic_index,
                                    IndexingParameters::path_cover_depth,
                                    IndexingParameters::downsample_context_length,
                                    200 * gbwt::MILLION, // buffer size
                                    IndexingParameters::gbwt_sampling_interval,
                                    IndexingParameters::verbosity >= IndexingParameters::Debug);
            cover = gbwt::GBWT(dynamic_index);
        }
        
        save_gbwt(cover, output_name, IndexingParameters::verbosity == IndexingParameters::Debug);
        output_names.push_back(output_name);
        return all_outputs;
    });
    
    // do a greedy haplotype cover if we don't have haplotypes
    registry.register_recipe({"Giraffe GBWT"}, {"XG"},
                             [](const vector<const IndexFile*>& inputs,
                                const IndexingPlan* plan,
                                AliasGraph& alias_graph,
                                const IndexGroup& constructing) {
        
        if (IndexingParameters::verbosity != IndexingParameters::None) {
            cerr << "[IndexRegistry]: Constructing a greedy path cover GBWT" << endl;
        }
        
        assert(inputs.size() == 1);
        auto xg_filenames = inputs[0]->get_filenames();
        assert(xg_filenames.size() == 1);
        auto xg_filename = xg_filenames.front();
        
        assert(constructing.size() == 1);
        vector<vector<string>> all_outputs(constructing.size());
        auto& output_names = all_outputs[0];
        auto path_cover_output = *constructing.begin();
        
        ifstream infile_xg;
        init_in(infile_xg, xg_filename);
        
        auto output_name = plan->output_filepath(path_cover_output);
        ofstream outfile_path_cover_gbwt;
        init_out(outfile_path_cover_gbwt, output_name);
        
        auto xg_index = vg::io::VPKG::load_one<xg::XG>(infile_xg);
        
        auto comp_sizes = algorithms::component_sizes(*xg_index);
        size_t max_comp_size = *max_element(comp_sizes.begin(), comp_sizes.end());
        
        // make a GBWT from a greedy path cover
        gbwt::GBWT cover = gbwtgraph::path_cover_gbwt(*xg_index,
                                                      IndexingParameters::path_cover_depth,
                                                      IndexingParameters::downsample_context_length,
                                                      20 * max_comp_size, // buffer size recommendation from Jouni
                                                      IndexingParameters::gbwt_sampling_interval,
                                                      IndexingParameters::verbosity >= IndexingParameters::Debug);
        
        save_gbwt(cover, output_name, IndexingParameters::verbosity == IndexingParameters::Debug);
        output_names.push_back(output_name);
        return all_outputs;
    });
    
    registry.register_recipe({"Haplotype-Transcript GBWT", "Spliced VG w/ Transcript Paths", "Unjoined Transcript Origin Table", },
                             {"Chunked GTF/GFF", "Spliced GBWT", "Spliced VG"},
                             [merge_gbwts](const vector<const IndexFile*>& inputs,
                                const IndexingPlan* plan,
                                AliasGraph& alias_graph,
                                const IndexGroup& constructing) {
        
        if (IndexingParameters::verbosity != IndexingParameters::None) {
            cerr << "[IndexRegistry]: Constructing haplotype-transcript GBWT and finishing spliced VG." << endl;
            if (IndexingParameters::verbosity >= IndexingParameters::Debug) {
                gbwt::Verbosity::set(gbwt::Verbosity::BASIC);
            }
        }
        else {
            gbwt::Verbosity::set(gbwt::Verbosity::SILENT);
        }
        assert(constructing.size() == 3);
        vector<vector<string>> all_outputs(constructing.size());
        IndexName output_haplo_tx, output_tx_table, output_tx_graph;
        {
            int i = 0;
            for (auto output_index : constructing) {
                if (i == 0) {
                    output_haplo_tx = output_index;
                }
                else if (i == 1) {
                    output_tx_graph = output_index;
                }
                else {
                    output_tx_table = output_index;
                }
                ++i;
            }
        }
        auto& haplo_tx_gbwt_names = all_outputs[0];
        auto& tx_graph_names = all_outputs[1];
        auto& tx_table_names = all_outputs[2];
        
        assert(inputs.size() == 3);
        auto tx_filenames = inputs[0]->get_filenames();
        auto gbwt_filenames = inputs[1]->get_filenames();
        auto graph_filenames = inputs[2]->get_filenames();
        
        assert(gbwt_filenames.size() == 1);
        auto gbwt_filename = gbwt_filenames.front();
        
        unique_ptr<gbwt::GBWT> haplotype_index = vg::io::VPKG::load_one<gbwt::GBWT>(gbwt_filename);
        
        // TODO: i can't find where in the building code you actually ensure this...
        assert(haplotype_index->bidirectional());
        
        tx_graph_names.resize(graph_filenames.size());
        tx_table_names.resize(graph_filenames.size());
        vector<string> gbwt_chunk_names(graph_filenames.size());
        auto haplo_tx_job = [&](int64_t i) {
            
            string tx_graph_name = plan->output_filepath(output_tx_graph, i, graph_filenames.size());
            ofstream tx_graph_outfile;
            init_out(tx_graph_outfile, tx_graph_name);
            
            string gbwt_name;
            if (graph_filenames.size() != 1) {
                // multiple components, so make a temp file that we will merge later
                gbwt_name = temp_file::create();
            }
            else {
                // one component, so we will actually save the output
                gbwt_name = plan->output_filepath(output_haplo_tx, i, graph_filenames.size());
            }
            
            int64_t j = tx_filenames.size() > 1 ? i : 0;
            
            string info_table_name = plan->output_filepath(output_tx_table, i, graph_filenames.size());
            ofstream info_outfile;
            init_out(info_outfile, info_table_name);
            
            ifstream infile_graph, infile_tx;
            init_in(infile_graph, graph_filenames[i]);
            init_in(infile_tx, tx_filenames[j]);
            
            // are we using 1 transcript file for multiple graphs?
            bool broadcasting_txs = (graph_filenames.size() != tx_filenames.size());
            
            unique_ptr<MutablePathDeletableHandleGraph> graph
                = vg::io::VPKG::load_one<MutablePathDeletableHandleGraph>(infile_graph);
            
            vector<string> path_names;
            if (broadcasting_txs) {
                // get the path names in case we need to report them later for debug output
                graph->for_each_path_handle([&](const path_handle_t& path) {
                    path_names.push_back(graph->get_path_name(path));
                });
            }
            
            Transcriptome transcriptome(move(graph));
            transcriptome.error_on_missing_path = !broadcasting_txs;
            transcriptome.feature_type = IndexingParameters::gff_feature_name;
            transcriptome.transcript_tag = IndexingParameters::gff_transcript_tag;
            
            // load up the transcripts and add edges on the reference path
            size_t transcripts_added = transcriptome.add_reference_transcripts(vector<istream *>({&infile_tx}), haplotype_index, false, true);
            
            if (broadcasting_txs && !path_names.empty() && transcripts_added == 0
                && transcript_file_nonempty(tx_filenames[j])) {
                cerr << "warning:[IndexRegistry] no matching paths from transcript file " << tx_filenames[j] << " were found in graph chunk containing the following paths:" << endl;
                for (const string& path_name : path_names) {
                    cerr << "\t" << path_name << endl;
                }
            }
            
            // go back to the beginning of the transcripts
            infile_tx.clear();
            infile_tx.seekg(0);
            
            // add edges on other haplotypes
            size_t num_transcripts_projected = transcriptome.add_haplotype_transcripts(vector<istream *>({&infile_tx}), *haplotype_index, false);
            
            // init the haplotype transcript GBWT
            size_t node_width = gbwt::bit_length(gbwt::Node::encode(transcriptome.graph().max_node_id(), true));
            gbwt::GBWTBuilder gbwt_builder(node_width,
                                           IndexingParameters::gbwt_insert_batch_size,
                                           IndexingParameters::gbwt_sampling_interval);
            // actually build it
            transcriptome.add_haplotype_transcripts_to_gbwt(&gbwt_builder, IndexingParameters::bidirectional_haplo_tx_gbwt);
            
            // save the haplotype transcript GBWT
            gbwt_builder.finish();
            save_gbwt(gbwt_builder.index, gbwt_name, IndexingParameters::verbosity == IndexingParameters::Debug);
            
            // write transcript origin info table
            transcriptome.write_haplotype_transcript_info(&info_outfile, *haplotype_index, true);
            
            // save the graph with the transcript paths added
            transcriptome.write_graph(&tx_graph_outfile);
            
            tx_graph_names[i] = tx_graph_name;
            tx_table_names[i] = info_table_name;
            gbwt_chunk_names[i] = gbwt_name;
        };
        
        // we'll hold the gbwt in memory, so take it out of our memory budget
        int64_t target_memory_usage = plan->target_memory_usage();
        target_memory_usage = max<int64_t>(0, target_memory_usage - get_file_size(gbwt_filename));
        
        vector<pair<int64_t, int64_t>> approx_job_requirements;
        for (int64_t i = 0; i < graph_filenames.size(); ++i) {
            // FIXME: this should also include the approximate memory of the haplotype transcript
            approx_job_requirements.emplace_back(get_file_size(graph_filenames[i]),
                                                 approx_graph_load_memory(graph_filenames[i]));
        }
        
        JobSchedule schedule(approx_job_requirements, haplo_tx_job);
        schedule.execute(target_memory_usage);
        
        // merge the GBWT chunks
        haplo_tx_gbwt_names.push_back(merge_gbwts(gbwt_chunk_names, plan, output_haplo_tx));
        
        return all_outputs;
    });
    
    ////////////////////////////////////
    // Info Table Recipes
    ////////////////////////////////////
    
    registry.register_recipe({"Transcript Origin Table"}, {"Unjoined Transcript Origin Table"},
                             [](const vector<const IndexFile*>& inputs,
                                const IndexingPlan* plan,
                                AliasGraph& alias_graph,
                                const IndexGroup& constructing) {
        
        if (IndexingParameters::verbosity != IndexingParameters::None) {
            cerr << "[IndexRegistry]: Joining transcript origin table." << endl;
        }
        
        assert(constructing.size() == 1);
        vector<vector<string>> all_outputs(constructing.size());
        auto output_index = *constructing.begin();
        
        assert(inputs.size() == 1);
        auto input_table_names = inputs[0]->get_filenames();
        
        if (input_table_names.size() == 1) {
            alias_graph.register_alias(output_index, inputs[0]);
            all_outputs[0] = input_table_names;
            return all_outputs;
        }
        string output_name = plan->output_filepath(output_index);
        
        ofstream outfile;
        init_out(outfile, output_name);
        // join the tables into one
        for (size_t i = 0; i < inputs[0]->get_filenames().size(); ++i) {
            ifstream infile(inputs[0]->get_filenames()[i]);
            string line;
            if (i != 0) {
                // skip the header
                getline(infile, line);
            }
            while (infile.good()) {
                getline(infile, line);
                if (!line.empty()) {
                    outfile << line << '\n';
                }
            }
        }
        all_outputs[0].push_back(output_name);
        return all_outputs;
    });
    
    ////////////////////////////////////
    // Pruned VG Recipes
    ////////////////////////////////////
    
#ifdef debug_index_registry_setup
    cerr << "registering pruning recipes" << endl;
#endif
    
    // meta-recipe for pruning with/without GBWT
    auto prune_graph = [](const vector<const IndexFile*>& inputs,
                          const IndexingPlan* plan,
                          const IndexGroup& constructing) {
        
        // we only want to focus on two specific recipes
        assert(inputs.size() == 2 || inputs.size() == 3);
        bool using_haplotypes = inputs.size() == 3;
        
        vector<string> graph_names;
        string gbwt_name, max_node_name;
        {
            size_t i = 0;
            if (using_haplotypes) {
                auto gbwt_names = inputs[i++]->get_filenames();
                assert(gbwt_names.size() == 1);
                gbwt_name = gbwt_names.front();
            }
            auto max_node_id_names = inputs[i++]->get_filenames();
            assert(max_node_id_names.size() == 1);
            max_node_name = max_node_id_names.front();
            graph_names = inputs[i++]->get_filenames();
        }
        
        if (using_haplotypes) {
            assert(constructing.size() == 2);
        }
        else {
            assert(constructing.size() == 1);
        }
        
        vector<vector<string>> all_outputs(constructing.size());
        auto& pruned_graph_names = all_outputs[0];
        auto output_pruned_graph = *constructing.begin();
        
        // test streams for I/O
        ifstream infile_gbwt, infile_max_id;
        init_in(infile_max_id, max_node_name);
        unique_ptr<gbwt::GBWT> gbwt_index;
        if (using_haplotypes) {
            init_in(infile_gbwt, gbwt_name);
            gbwt_index = vg::io::VPKG::load_one<gbwt::GBWT>(infile_gbwt);
        }
        
        // read the max node ID (across all chunks)
        nid_t max_node_id;
        infile_max_id >> max_node_id;
        
        string mapping_name;
        if (using_haplotypes) {
            
            auto output_mapping = *constructing.rbegin();
            
            gcsa::NodeMapping mapping(max_node_id + 1);
            
            mapping_name = plan->output_filepath(output_mapping);
            
            ofstream mapping_file;
            init_out(mapping_file, mapping_name);
            mapping.serialize(mapping_file);
            
            all_outputs[1].push_back(mapping_name);
        }
        
        pruned_graph_names.resize(graph_names.size());
        
        mutex unfold_lock;
        
        auto prune_job = [&](int64_t i) {
            ifstream infile_vg;
            init_in(infile_vg, graph_names[i]);
            
            string vg_output_name = plan->output_filepath(output_pruned_graph, i, graph_names.size());
            
            ofstream outfile_vg;
            init_out(outfile_vg, vg_output_name);
            
            unique_ptr<MutablePathDeletableHandleGraph> graph
                = vg::io::VPKG::load_one<MutablePathDeletableHandleGraph>(infile_vg);
            
            // destroy all paths, which might be made inconsistent
            vector<path_handle_t> paths;
            paths.reserve(graph->get_path_count());
            graph->for_each_path_handle([&](const path_handle_t& path) {
                paths.push_back(path);
            });
            for (auto path : paths) {
                graph->destroy_path(path);
            }
            
            // prune the graph based on topology
            size_t removed_high_degree, removed_complex, removed_subgraph;
            if (IndexingParameters::pruning_max_node_degree != 0) {
                removed_high_degree = algorithms::remove_high_degree_nodes(*graph, IndexingParameters::pruning_max_node_degree);
            }
            removed_complex = algorithms::prune_complex_with_head_tail(*graph, IndexingParameters::pruning_walk_length,
                                                                       IndexingParameters::pruning_max_edge_count);
            removed_subgraph = algorithms::prune_short_subgraphs(*graph, IndexingParameters::pruning_min_component_size);


            if ((removed_high_degree != 0 || removed_complex != 0 || removed_subgraph != 0)
                && (!paths.empty() || using_haplotypes)) {
                // we've removed from this graph but there are paths/threads we could use
                // to restore the graph
                
                // TODO: in a single component graph, it would be more efficient to load
                // an XG rather than the mutable graph for this step
                ifstream infile_unpruned_vg;
                init_in(infile_unpruned_vg, graph_names[i]);
                
                unique_ptr<PathHandleGraph> unpruned_graph
                    = vg::io::VPKG::load_one<PathHandleGraph>(infile_unpruned_vg);
                
                if (!using_haplotypes) {
                    // we can bring back edges on embedded paths
                    
                    // Make an empty GBWT index to pass along
                    gbwt::GBWT empty_gbwt;
                    PhaseUnfolder unfolder(*unpruned_graph, empty_gbwt, max_node_id + 1);
                    unfolder.restore_paths(*graph, IndexingParameters::verbosity >= IndexingParameters::Debug);
                }
                else {
                    // we can expand out complex regions using haplotypes as well as paths
                    
                    // TODO: can't do this fully in parallel because each chunk needs to modify
                    // the same mapping
                    // TODO: it's a bit inelegant that i keep overwriting the mapping...
                    PhaseUnfolder unfolder(*unpruned_graph, *gbwt_index, max_node_id + 1);
                    unfold_lock.lock();
                    unfolder.read_mapping(mapping_name);
                    unfolder.unfold(*graph, IndexingParameters::verbosity >= IndexingParameters::Debug);
                    unfolder.write_mapping(mapping_name);
                    unfold_lock.unlock();
                }
            }
            
            vg::io::save_handle_graph(graph.get(), outfile_vg);
            
            pruned_graph_names[i] = vg_output_name;
        };
        
        int64_t target_memory_usage = plan->target_memory_usage();
        
        if (using_haplotypes) {
            // we only need to load the GBWT once, so we take it out of the shared budget
            target_memory_usage -= get_file_size(gbwt_name);
        }
        vector<pair<int64_t, int64_t>> approx_job_requirements;
        for (int64_t i = 0; i < graph_names.size(); ++i) {
            // for paths, double the memory because we'll probably need to re-load the graph to restore paths
            approx_job_requirements.emplace_back(get_file_size(graph_names[i]),
                                                 (using_haplotypes ? 1 : 2) * approx_graph_load_memory(graph_names[i]));
        }
        
        JobSchedule schedule(approx_job_requirements, prune_job);
        schedule.execute(target_memory_usage);
        
        return all_outputs;
    };
    
    registry.register_recipe({"Pruned VG"}, {"MaxNodeID", "VG"},
                             [prune_graph](const vector<const IndexFile*>& inputs,
                                 const IndexingPlan* plan,
                                 AliasGraph& alias_graph,
                                 const IndexGroup& constructing) {
        if (IndexingParameters::verbosity != IndexingParameters::None) {
            cerr << "[IndexRegistry]: Pruning complex regions of VG to prepare for GCSA indexing." << endl;
        }
        // call the meta-recipe
        return prune_graph(inputs, plan, constructing);
    });
    
    registry.register_recipe({"Haplotype-Pruned VG", "Unfolded NodeMapping"}, {"GBWT", "MaxNodeID", "VG"},
                             [prune_graph](const vector<const IndexFile*>& inputs,
                                 const IndexingPlan* plan,
                                 AliasGraph& alias_graph,
                                 const IndexGroup& constructing) {
        if (IndexingParameters::verbosity != IndexingParameters::None) {
            cerr << "[IndexRegistry]: Pruning complex regions of VG to prepare for GCSA indexing with GBWT unfolding." << endl;
        }
        // call the meta-recipe
        return prune_graph(inputs, plan, constructing);
    });
    
    registry.register_recipe({"Pruned Spliced VG"}, {"Spliced MaxNodeID", "Spliced VG w/ Transcript Paths"},
                             [prune_graph](const vector<const IndexFile*>& inputs,
                                 const IndexingPlan* plan,
                                 AliasGraph& alias_graph,
                                 const IndexGroup& constructing) {
        if (IndexingParameters::verbosity != IndexingParameters::None) {
            cerr << "[IndexRegistry]: Pruning complex regions of spliced VG to prepare for GCSA indexing." << endl;
        }
        // call the meta-recipe
        return prune_graph(inputs, plan, constructing);
    });
    
    // TODO: would it be better to use the Haplotype-Transcript GBWT, or maybe to join them?
    // the splice edges will be covered by the transcript paths, so it won't be too bad
    registry.register_recipe({"Haplotype-Pruned Spliced VG", "Unfolded Spliced NodeMapping"},
                             {"Spliced GBWT", "Spliced MaxNodeID", "Spliced VG w/ Transcript Paths"},
                             [prune_graph](const vector<const IndexFile*>& inputs,
                                 const IndexingPlan* plan,
                                 AliasGraph& alias_graph,
                                 const IndexGroup& constructing) {
        if (IndexingParameters::verbosity != IndexingParameters::None) {
            cerr << "[IndexRegistry]: Pruning complex regions of spliced VG to prepare for GCSA indexing with GBWT unfolding." << endl;
        }
        // call the meta-recipe
        return prune_graph(inputs, plan, constructing);
    });
    
    ////////////////////////////////////
    // GCSA + LCP Recipes
    ////////////////////////////////////
    
#ifdef debug_index_registry_setup
    cerr << "registering GCSA recipes" << endl;
#endif
    
    // meta-recipe for GCSA indexing with or without unfolded input
    auto construct_gcsa = [](const vector<const IndexFile*>& inputs,
                             const IndexingPlan* plan,
                             const IndexGroup& constructing) {
        
        if (IndexingParameters::verbosity != IndexingParameters::None) {
            cerr << "[IndexRegistry]: Constructing GCSA/LCP indexes." << endl;
        }
        
        assert(inputs.size() == 1 || inputs.size() == 2);
        bool unfolded = inputs.size() == 2;
        auto graph_filenames = inputs[0]->get_filenames();
        string mapping_filename;
        if (unfolded) {
            auto mapping_filenames = inputs[1]->get_filenames();
            assert(mapping_filenames.size() == 1);
            mapping_filename = mapping_filenames.front();
        }
        
        assert(constructing.size() == 2);
        vector<vector<string>> all_outputs(constructing.size());
        auto& gcsa_names = all_outputs[0];
        auto& lcp_names = all_outputs[1];
        
        auto output_gcsa = *constructing.begin();
        auto output_lcp = *constructing.rbegin();
        
        // test streams for I/O
        ifstream infile_mapping;
        if (unfolded) {
            init_in(infile_mapping, mapping_filename);
        }
        string gcsa_output_name = plan->output_filepath(output_gcsa);
        string lcp_output_name = plan->output_filepath(output_lcp);
        ofstream outfile_gcsa;
        ofstream outfile_lcp;
        init_out(outfile_gcsa, gcsa_output_name);
        init_out(outfile_lcp, lcp_output_name);
        
        if (IndexingParameters::verbosity >= IndexingParameters::Debug) {
            gcsa::Verbosity::set(gcsa::Verbosity::BASIC);
        }
        else {
            gcsa::Verbosity::set(gcsa::Verbosity::SILENT);
        }
        auto params = gcsa::ConstructionParameters();
        params.doubling_steps = IndexingParameters::gcsa_doubling_steps;
                
#ifdef debug_index_registry_recipes
        cerr << "enumerating k-mers for input pruned graphs:" << endl;
        for (auto& name : graph_filenames) {
            cerr << "\t" << name << endl;
        }
#endif
        
        VGset graph_set(graph_filenames);
        size_t kmer_bytes = params.getLimitBytes();
        vector<string> dbg_names = graph_set.write_gcsa_kmers_binary(IndexingParameters::gcsa_initial_kmer_length,
                                                                     kmer_bytes);
        
#ifdef debug_index_registry_recipes
        cerr << "making GCSA2" << endl;
#endif
        
        // construct the indexes (giving empty mapping name is sufficient to make
        // indexing skip the unfolded code path)
        gcsa::InputGraph input_graph(dbg_names, true, gcsa::Alphabet(),
                                     mapping_filename);
        gcsa::GCSA gcsa_index(input_graph, params);
        gcsa::LCPArray lcp_array(input_graph, params);
        
        // clean up the k-mer files
        for (auto dbg_name : dbg_names) {
            temp_file::remove(dbg_name);
        }
        
#ifdef debug_index_registry_recipes
        cerr << "saving GCSA/LCP pair" << endl;
#endif
        
        save_gcsa(gcsa_index, gcsa_output_name, IndexingParameters::verbosity == IndexingParameters::Debug);
        save_lcp(lcp_array, lcp_output_name, IndexingParameters::verbosity == IndexingParameters::Debug);
        
        gcsa_names.push_back(gcsa_output_name);
        lcp_names.push_back(lcp_output_name);
        return all_outputs;
    };
    
    registry.register_recipe({"GCSA", "LCP"}, {"Haplotype-Pruned VG", "Unfolded NodeMapping"},
                             [construct_gcsa](const vector<const IndexFile*>& inputs,
                                 const IndexingPlan* plan,
                                 AliasGraph& alias_graph,
                                 const IndexGroup& constructing) {
        // execute meta recipe
        return construct_gcsa(inputs, plan, constructing);
    });
    
    registry.register_recipe({"GCSA", "LCP"}, {"Pruned VG"},
                             [construct_gcsa](const vector<const IndexFile*>& inputs,
                                 const IndexingPlan* plan,
                                 AliasGraph& alias_graph,
                                 const IndexGroup& constructing) {
        // execute meta recipe
        return construct_gcsa(inputs, plan, constructing);
    });
    
    registry.register_recipe({"Spliced GCSA", "Spliced LCP"}, {"Haplotype-Pruned Spliced VG", "Unfolded Spliced NodeMapping"},
                             [construct_gcsa](const vector<const IndexFile*>& inputs,
                                 const IndexingPlan* plan,
                                 AliasGraph& alias_graph,
                                 const IndexGroup& constructing) {
        // execute meta recipe
        return construct_gcsa(inputs, plan, constructing);
    });
    
    registry.register_recipe({"Spliced GCSA", "Spliced LCP"}, {"Pruned Spliced VG"},
                             [construct_gcsa](const vector<const IndexFile*>& inputs,
                                 const IndexingPlan* plan,
                                 AliasGraph& alias_graph,
                                 const IndexGroup& constructing) {
        // execute meta recipe
        return construct_gcsa(inputs, plan, constructing);
    });
    
    ////////////////////////////////////
    // Snarls Recipes
    ////////////////////////////////////
    
    // meta-recipe to find snarls
    auto find_snarls = [](const HandleGraph& graph,
                          const IndexingPlan* plan,
                          const IndexGroup& constructing) {
        
        assert(constructing.size() == 1);
        vector<vector<string>> all_outputs(constructing.size());
        auto output_snarls = *constructing.begin();
        auto& snarl_names = all_outputs[0];
        
        string output_name = plan->output_filepath(output_snarls);
        ofstream outfile;
        init_out(outfile, output_name);
                
        // find snarls
        unique_ptr<SnarlFinder> snarl_finder = unique_ptr<SnarlFinder>(new IntegratedSnarlFinder(graph));
        SnarlManager snarl_manager = snarl_finder->find_snarls_parallel();
        
        // traverse snarl tree and write them out
        vector<Snarl> buffer;
        for (auto root : snarl_manager.top_level_snarls()) {
            vector<const Snarl*> stack(1, root);
            while (!stack.empty()) {
                const Snarl* snarl = stack.back();
                stack.pop_back();
                
                buffer.push_back(*snarl);
                vg::io::write_buffered(outfile, buffer, 1024);
                
                for (const Snarl* child_snarl : snarl_manager.children_of(snarl)) {
                    stack.push_back(child_snarl);
                }
            }
        }
        // flush
        vg::io::write_buffered(outfile, buffer, 0);
        
        snarl_names.push_back(output_name);
        return all_outputs;
    };

    registry.register_recipe({"Giraffe Snarls"}, {"Giraffe GBZ"},
                             [find_snarls](const vector<const IndexFile*>& inputs,
                                 const IndexingPlan* plan,
                                 AliasGraph& alias_graph,
                                 const IndexGroup& constructing) {
        if (IndexingParameters::verbosity != IndexingParameters::None) {
            cerr << "[IndexRegistry]: Finding snarls in graph." << endl;
        }
        assert(inputs.size() == 1);
        auto gbz_filenames = inputs[0]->get_filenames();
        assert(gbz_filenames.size() == 1);
        auto gbz_filename = gbz_filenames.front();
        
        ifstream infile;
        init_in(infile, gbz_filename);
        unique_ptr<gbwtgraph::GBZ> gbz = vg::io::VPKG::load_one<gbwtgraph::GBZ>(infile);
        
        return find_snarls(gbz->graph, plan, constructing);
    });
    
    // TODO: disabling so that we can distinguish giraffe graphs that may have
    // different node IDs from the GFA import
//    registry.register_recipe({"Snarls"}, {"XG"},
//                             [find_snarls](const vector<const IndexFile*>& inputs,
//                                 const IndexingPlan* plan,
//                                 AliasGraph& alias_graph,
//                                 const IndexGroup& constructing) {
//        if (IndexingParameters::verbosity != IndexingParameters::None) {
//            cerr << "[IndexRegistry]: Finding snarls in graph." << endl;
//        }
//        return find_snarls(inputs, plan, constructing);
//    });
    
    registry.register_recipe({"Spliced Snarls"}, {"Spliced XG"},
                             [find_snarls](const vector<const IndexFile*>& inputs,
                                 const IndexingPlan* plan,
                                 AliasGraph& alias_graph,
                                 const IndexGroup& constructing) {
        
        if (IndexingParameters::verbosity != IndexingParameters::None) {
            cerr << "[IndexRegistry]: Finding snarls in spliced graph." << endl;
        }
        
        assert(inputs.size() == 1);
        auto graph_filenames = inputs[0]->get_filenames();
        assert(graph_filenames.size() == 1);
        auto graph_filename = graph_filenames.front();
        
        ifstream infile;
        init_in(infile, graph_filename);
        unique_ptr<HandleGraph> graph = vg::io::VPKG::load_one<HandleGraph>(infile);
        
        return find_snarls(*graph, plan, constructing);
    });
    
    ////////////////////////////////////
    // Distance Index Recipes
    ////////////////////////////////////
    
    // meta-recipe to make distance index
<<<<<<< HEAD
    auto make_distance_index = [&](const HandleGraph& graph,
                                   const IndexingPlan* plan,
                                   const IndexGroup& constructing) {
=======
    auto make_distance_index = [](const HandleGraph& graph,
                                  const IndexFile* snarl_input,
                                  const IndexingPlan* plan,
                                  const IndexGroup& constructing) {
>>>>>>> cf4d516a
        
        assert(constructing.size() == 1);
        vector<vector<string>> all_outputs(constructing.size());
        auto dist_output = *constructing.begin();
        auto& output_names = all_outputs[0];
        
        string output_name = plan->output_filepath(dist_output);
        ofstream outfile;
        init_out(outfile, output_name);
        
        SnarlDistanceIndex distance_index;
        IntegratedSnarlFinder snarl_finder(graph);
        fill_in_distance_index(&distance_index, &graph, &snarl_finder); 
        distance_index.serialize(output_name);
        
        output_names.push_back(output_name);
        return all_outputs;
    };
    
<<<<<<< HEAD
    registry.register_recipe({"Giraffe Distance Index"}, {"Giraffe GBZ"},
                             [&](const vector<const IndexFile*>& inputs,
=======
    registry.register_recipe({"Giraffe Distance Index"}, {"Giraffe GBZ", "Giraffe Snarls"},
                             [make_distance_index](const vector<const IndexFile*>& inputs,
>>>>>>> cf4d516a
                                 const IndexingPlan* plan,
                                 AliasGraph& alias_graph,
                                 const IndexGroup& constructing) {
        if (IndexingParameters::verbosity != IndexingParameters::None) {
            cerr << "[IndexRegistry]: Constructing distance index for Giraffe." << endl;
        }
        
        assert(inputs.size() == 1);
        auto& gbz_filenames = inputs[0]->get_filenames();
        assert(gbz_filenames.size() == 1);
        auto gbz_filename = gbz_filenames.front();
        
        ifstream infile_gbz;
        init_in(infile_gbz, gbz_filename);
        unique_ptr<gbwtgraph::GBZ> gbz = vg::io::VPKG::load_one<gbwtgraph::GBZ>(infile_gbz);
        
        return make_distance_index(gbz->graph, plan, constructing);
    });
    
<<<<<<< HEAD
    registry.register_recipe({"Spliced Distance Index"}, {"Spliced XG"},
                             [&](const vector<const IndexFile*>& inputs,
=======
    registry.register_recipe({"Spliced Distance Index"}, {"Spliced Snarls", "Spliced XG"},
                             [make_distance_index](const vector<const IndexFile*>& inputs,
>>>>>>> cf4d516a
                                 const IndexingPlan* plan,
                                 AliasGraph& alias_graph,
                                 const IndexGroup& constructing) {
        if (IndexingParameters::verbosity != IndexingParameters::None) {
            cerr << "[IndexRegistry]: Constructing distance index for a spliced graph." << endl;
        }
        
        assert(inputs.size() == 1);
        auto& graph_filenames = inputs[1]->get_filenames();
        assert(graph_filenames.size() == 1);
        auto graph_filename = graph_filenames.front();
        
        ifstream infile_graph;
        init_in(infile_graph, graph_filename);
        
        unique_ptr<HandleGraph> graph = vg::io::VPKG::load_one<HandleGraph>(infile_graph);
        
        return make_distance_index(*graph, plan, constructing);
    });
    
    ////////////////////////////////////
    // GBZ Recipes
    ////////////////////////////////////
    
    registry.register_recipe({"Giraffe GBZ"}, {"Reference GFA w/ Haplotypes"},
                             [](const vector<const IndexFile*>& inputs,
                                const IndexingPlan* plan,
                                AliasGraph& alias_graph,
                                const IndexGroup& constructing) {
        if (IndexingParameters::verbosity != IndexingParameters::None) {
            cerr << "[IndexRegistry]: Combining Giraffe GBWT and GBWTGraph into GBZ." << endl;
        }
        
        assert(inputs.size() == 1);
        if (inputs[0]->get_filenames().size() != 1) {
            cerr << "error:[IndexRegistry] Graph construction does not support multiple GFAs at this time." << endl;
            exit(1);
        }
        auto gfa_filename = inputs[0]->get_filenames().front();
        
        assert(constructing.size() == 1);
        vector<vector<string>> all_outputs(constructing.size());
        auto gbz_output = *constructing.begin();
        auto& output_names = all_outputs[0];
        
        gbwtgraph::GFAParsingParameters params;
        // note: there is a heuristic already in the construction that will probably perform
        // better than a univeral override
        //params.batch_size = IndexingParameters::gbwt_insert_batch_size;
        params.sample_interval = IndexingParameters::gbwt_sampling_interval;
        params.max_node_length = IndexingParameters::max_node_size;
        params.show_progress = IndexingParameters::verbosity == IndexingParameters::Debug;
        
        // jointly generate the GBWT and record sequences
        unique_ptr<gbwt::GBWT> gbwt_index;
        unique_ptr<gbwtgraph::SequenceSource> seq_source;
        tie(gbwt_index, seq_source) = gbwtgraph::gfa_to_gbwt(gfa_filename, params);
        
        // convert sequences into gbwt graph
        gbwtgraph::GBWTGraph gbwt_graph(*gbwt_index, *seq_source);
        
        // save together as a GBZ
        string output_name = plan->output_filepath(gbz_output);
        save_gbz(*gbwt_index, gbwt_graph, output_name, IndexingParameters::verbosity == IndexingParameters::Debug);
        output_names.push_back(output_name);
        
        return all_outputs;
    });

    registry.register_recipe({"Giraffe GBZ"}, {"GBWTGraph", "Giraffe GBWT"},
                             [](const vector<const IndexFile*>& inputs,
                                const IndexingPlan* plan,
                                AliasGraph& alias_graph,
                                const IndexGroup& constructing) {
        if (IndexingParameters::verbosity != IndexingParameters::None) {
            cerr << "[IndexRegistry]: Combining Giraffe GBWT and GBWTGraph into GBZ." << endl;
        }

        assert(inputs.size() == 2);
        auto gbwt_filenames = inputs[1]->get_filenames();
        auto gg_filenames = inputs[0]->get_filenames();
        assert(gbwt_filenames.size() == 1);
        assert(gg_filenames.size() == 1);
        auto gbwt_filename = gbwt_filenames.front();
        auto gg_filename = gg_filenames.front();

        assert(constructing.size() == 1);
        vector<vector<string>> all_outputs(constructing.size());
        auto gbz_output = *constructing.begin();
        auto& output_names = all_outputs[0];

        gbwtgraph::GBZ gbz;
        load_gbz(gbz, gbwt_filename, gg_filename, IndexingParameters::verbosity == IndexingParameters::Debug);

        string output_name = plan->output_filepath(gbz_output);
        save_gbz(gbz, output_name, IndexingParameters::verbosity == IndexingParameters::Debug);

        output_names.push_back(output_name);
        return all_outputs;
    });
    
    // Thses used to be a GBWTGraph recipe, but we don't want to produce GBWTGraphs anymore.
    
    registry.register_recipe({"Giraffe GBZ"}, {"Giraffe GBWT", "NamedNodeBackTranslation", "XG"},
                             [](const vector<const IndexFile*>& inputs,
                                const IndexingPlan* plan,
                                AliasGraph& alias_graph,
                                const IndexGroup& constructing) {
        if (IndexingParameters::verbosity != IndexingParameters::None) {
            cerr << "[IndexRegistry]: Constructing GBZ using NamedNodeBackTranslation." << endl;
        }
        
        assert(inputs.size() == 3);
        auto gbwt_filenames = inputs[0]->get_filenames();
        auto translation_filenames = inputs[1]->get_filenames();
        auto xg_filenames = inputs[2]->get_filenames();
        assert(gbwt_filenames.size() == 1);
        assert(translation_filenames.size() == 1);
        assert(xg_filenames.size() == 1);
        auto gbwt_filename = gbwt_filenames.front();
        auto translation_filename = translation_filenames.front(); 
        auto xg_filename = xg_filenames.front();
        
        assert(constructing.size() == 1);
        vector<vector<string>> all_outputs(constructing.size());
        auto gbz_output = *constructing.begin();
        auto& output_names = all_outputs[0];
        
        ifstream infile_xg;
        init_in(infile_xg, xg_filename);
        auto xg_index = vg::io::VPKG::load_one<xg::XG>(infile_xg);
        
        ifstream infile_translation;
        init_in(infile_translation, translation_filename);
        // There's only one implementation we can use here at the moment, so
        // don't bother with the normal loader/saver system.
        FlatFileBackTranslation translation(infile_translation);

        gbwtgraph::GBZ gbz;
        load_gbwt(gbz.index, gbwt_filename, IndexingParameters::verbosity == IndexingParameters::Debug);
        // TODO: could add simplification to replace XG index with a gbwt::SequenceSource here
        gbz.graph = gbwtgraph::GBWTGraph(gbz.index, *xg_index, &translation);

        string output_name = plan->output_filepath(gbz_output);
        save_gbz(gbz, output_name, IndexingParameters::verbosity == IndexingParameters::Debug);

        output_names.push_back(output_name);
        return all_outputs;
    });

    registry.register_recipe({"Giraffe GBZ"}, {"Giraffe GBWT", "XG"},
                             [](const vector<const IndexFile*>& inputs,
                                const IndexingPlan* plan,
                                AliasGraph& alias_graph,
                                const IndexGroup& constructing) {
        if (IndexingParameters::verbosity != IndexingParameters::None) {
            cerr << "[IndexRegistry]: Constructing GBZ." << endl;
        }
        
        assert(inputs.size() == 2);
        auto gbwt_filenames = inputs[0]->get_filenames();
        auto xg_filenames = inputs[1]->get_filenames();
        assert(gbwt_filenames.size() == 1);
        assert(xg_filenames.size() == 1);
        auto gbwt_filename = gbwt_filenames.front();
        auto xg_filename = xg_filenames.front();
        
        assert(constructing.size() == 1);
        vector<vector<string>> all_outputs(constructing.size());
        auto gbz_output = *constructing.begin();
        auto& output_names = all_outputs[0];
        
        ifstream infile_xg;
        init_in(infile_xg, xg_filename);
        auto xg_index = vg::io::VPKG::load_one<xg::XG>(infile_xg);

        gbwtgraph::GBZ gbz;
        load_gbwt(gbz.index, gbwt_filename, IndexingParameters::verbosity == IndexingParameters::Debug);
        // TODO: could add simplification to replace XG index with a gbwt::SequenceSource here
        gbz.graph = gbwtgraph::GBWTGraph(gbz.index, *xg_index, algorithms::find_translation(xg_index.get()));

        string output_name = plan->output_filepath(gbz_output);
        save_gbz(gbz, output_name, IndexingParameters::verbosity == IndexingParameters::Debug);

        output_names.push_back(output_name);
        return all_outputs;
    });

    ////////////////////////////////////
    // Minimizers Recipes
    ////////////////////////////////////

    // FIXME We may not always want to store the minimizer index. Rebuilding the index may be
    // faster than loading it from a network drive.
    registry.register_recipe({"Minimizers"}, {"Giraffe Distance Index", "Giraffe GBZ"},
                             [](const vector<const IndexFile*>& inputs,
                                const IndexingPlan* plan,
                                AliasGraph& alias_graph,
                                const IndexGroup& constructing) {
        if (IndexingParameters::verbosity != IndexingParameters::None) {
            cerr << "[IndexRegistry]: Constructing minimizer index." << endl;
        }
        
        // TODO: should the distance index input be a joint simplification to avoid serializing it?
        
        assert(inputs.size() == 2);
        auto dist_filenames = inputs[0]->get_filenames();
        auto gbz_filenames = inputs[1]->get_filenames();
        assert(dist_filenames.size() == 1);
        assert(gbz_filenames.size() == 1);
        auto dist_filename = dist_filenames.front();
        auto gbz_filename = gbz_filenames.front();
                
        assert(constructing.size() == 1);
        vector<vector<string>> all_outputs(constructing.size());
        auto minimizer_output = *constructing.begin();
        auto& output_names = all_outputs[0];
        
        SnarlDistanceIndex dist_index;
        dist_index.deserialize(dist_filename);

        ifstream infile_gbz;
        init_in(infile_gbz, gbz_filename);
        auto gbz = vg::io::VPKG::load_one<gbwtgraph::GBZ>(infile_gbz);
                
        gbwtgraph::DefaultMinimizerIndex minimizers(IndexingParameters::minimizer_k,
                                                    IndexingParameters::use_bounded_syncmers ?
                                                        IndexingParameters::minimizer_s :
                                                        IndexingParameters::minimizer_w,
                                                    IndexingParameters::use_bounded_syncmers);
                
        gbwtgraph::index_haplotypes(gbz->graph, minimizers, [&](const pos_t& pos) -> gbwtgraph::payload_type {
            return MIPayload::encode(get_minimizer_distances(dist_index, pos));
        });
        
        string output_name = plan->output_filepath(minimizer_output);
        save_minimizer(minimizers, output_name, IndexingParameters::verbosity == IndexingParameters::Debug);
        
        output_names.push_back(output_name);
        return all_outputs;
    });
    
    return registry;
}

vector<IndexName> VGIndexes::get_default_map_indexes() {
    vector<IndexName> indexes{
        "XG",
        "GCSA",
        "LCP"
    };
    return indexes;
}

vector<IndexName> VGIndexes::get_default_mpmap_indexes() {
    vector<IndexName> indexes{
        "Spliced XG",
        "Spliced Distance Index",
        "Spliced GCSA",
        "Spliced LCP",
        "Haplotype-Transcript GBWT",
        "Transcript Origin Table"
    };
    return indexes;
}

vector<IndexName> VGIndexes::get_default_giraffe_indexes() {
    vector<IndexName> indexes{
        "Giraffe GBZ",
        "Giraffe Distance Index",
        "Minimizers"
    };
    return indexes;
}

bool IndexingPlan::is_intermediate(const IndexName& identifier) const {
    if (registry->get_index(identifier)->was_provided_directly()) {
        // It's not an intermediate if it is input
        return false;
    }
    // Or if it is directly requested
    return !targets.count(identifier);
}

int64_t IndexingPlan::target_memory_usage() const {
    return IndexingParameters::max_memory_proportion * registry->get_target_memory_usage();
}
    
string IndexingPlan::output_filepath(const IndexName& identifier) const {
    return output_filepath(identifier, 0, 1);
}

string IndexingPlan::output_filepath(const IndexName& identifier, size_t chunk, size_t num_chunks) const {
    
    string filepath;
    if (registry->keep_intermediates || !is_intermediate(identifier)) {
        // we're saving this file, put it at the output prefix
        filepath = registry->output_prefix;
    } else {
        // we're not saving this file, make it temporary
        filepath = registry->get_work_dir() + "/" + sha1sum(identifier);
    }
    if (num_chunks > 1) {
        // we add digits to make the suffix unique for this chunk (the setup disallows suffixes
        // that start with digits)
        filepath += "." + to_string(chunk);
    }
    filepath += "." + registry->get_index(identifier)->get_suffix();
    return filepath;
}
 
const vector<RecipeName>& IndexingPlan::get_steps() const {
    return steps;
}

IndexRegistry::~IndexRegistry() {
    if (!work_dir.empty()) {
        // Clean up our work directory with its temporary indexes.
        temp_file::remove(work_dir);
        work_dir.clear();
    }
}

IndexRegistry::IndexRegistry(IndexRegistry&& other) :
    index_registry(std::move(other.index_registry)),
    recipe_registry(std::move(other.recipe_registry)),
    registered_suffixes(std::move(other.registered_suffixes)),
    work_dir(std::move(other.work_dir)),
    output_prefix(std::move(other.output_prefix)),
    keep_intermediates(std::move(other.keep_intermediates)) {
    
    // Make sure other doesn't delete our work dir when it goes away
    other.work_dir.clear();
}

IndexRegistry& IndexRegistry::operator=(IndexRegistry&& other) {
    index_registry = std::move(other.index_registry);
    recipe_registry = std::move(other.recipe_registry);
    registered_suffixes = std::move(other.registered_suffixes);
    work_dir = std::move(other.work_dir);
    output_prefix = std::move(other.output_prefix);
    keep_intermediates = std::move(other.keep_intermediates);
    
    // Make sure other doesn't delete our work dir when it goes away
    other.work_dir.clear();
    
    return *this;
}

void IndexRegistry::set_prefix(const string& prefix) {
    this->output_prefix = prefix;
}

string IndexRegistry::get_prefix() const {
    return this->output_prefix;
}

void IndexRegistry::set_intermediate_file_keeping(bool keep_intermediates) {
    this->keep_intermediates = keep_intermediates;
}

void IndexRegistry::make_indexes(const vector<IndexName>& identifiers) {
    
    // figure out the best plan to make the objectives from the inputs
    IndexGroup identifier_group(identifiers.begin(), identifiers.end());
    auto plan = make_plan(identifier_group);
    
    // to store the results of indexes we create
    map<IndexGroup, vector<vector<string>>> indexing_results;
    
    // to keep track of which indexes are aliases of others
    AliasGraph alias_graph;
    
    // execute the plan
    for (const auto& step : plan.steps) {
        indexing_results[step.first] = execute_recipe(step, &plan, alias_graph);
        assert(indexing_results[step.first].size() == step.first.size());
        auto it = step.first.begin();
        for (const auto& results : indexing_results[step.first]) {
            auto index = get_index(*it);
            if (!index->is_finished()) {
                // the index wasn't already provided directly
                index->assign_constructed(results);
            }
            ++it;
        }
    }
#ifdef debug_index_registry
    cerr << "finished executing recipes, resolving aliases" << endl;
#endif
    
    auto aliases = alias_graph.non_intermediate_aliases(&plan, keep_intermediates);
    for (auto& alias_record : aliases) {
        IndexName aliasee;
        vector<IndexName> aliasors;
        tie(aliasee, aliasors) = alias_record;
        
#ifdef debug_index_registry
        cerr << "index " << aliasee << " is aliased by:" << endl;
        for (const auto& aliasor : aliasors) {
            cerr << "\t" << aliasor << endl;
        }
#endif
        
        // if the index is itself non-intermediate, it will be in the list of aliases.
        // otherwise, we can alias one index by moving instead of copying
        auto f = find(aliasors.begin(), aliasors.end(), aliasee);
        bool can_move = f == aliasors.end() && !get_index(aliasee)->was_provided_directly();
        if (!can_move) {
            // just remove the "alias" so we don't need to deal with it
            std::swap(*f, aliasors.back());
            aliasors.pop_back();
        }
        
        const auto& aliasee_filenames = get_index(aliasee)->get_filenames();
        
        // copy aliases for any that we need to
        for (size_t i = can_move; i < aliasors.size(); ++i) {
            for (size_t j = 0; j < aliasee_filenames.size(); ++j) {
                
                auto copy_filename = plan.output_filepath(aliasors[i], j, aliasee_filenames.size());
                copy_file(aliasee_filenames[j], copy_filename);
            }
        }
        // if we can move the aliasee (i.e. it is intermediate), then make
        // one index by moving instead of copying
        if (can_move) {
            for (size_t j = 0; j < aliasee_filenames.size(); ++j) {
                auto move_filename = plan.output_filepath(aliasors[0], j, aliasee_filenames.size());
                int code = rename(aliasee_filenames[j].c_str(), move_filename.c_str());
                if (code) {
                    // moving failed (maybe because the files on separate drives?) fall back on copying
                    copy_file(aliasee_filenames[j], move_filename);
                }
            }
        }
    }
    
    // Keep all the indexes around. If you want to re-use the object for a
    // different set of indexes, you will need to call reset() yourself.
}

void IndexRegistry::register_index(const IndexName& identifier, const string& suffix) {
    // Add this index to the registry
    if (identifier.empty()) {
        cerr << "error:[IndexRegistry] indexes must have a non-empty identifier" << endl;
        exit(1);
    }
    if (suffix.empty()) {
        cerr << "error:[IndexRegistry] indexes must have a non-empty suffix" << endl;
        exit(1);
    }
    if (isdigit(suffix.front())) {
        // this ensures that we can add numbers to the suffix to create a unique suffix
        // for chunked workflows
        cerr << "error:[IndexRegistry] suffixes cannot start with a digit" << endl;
        exit(1);
    }
    if (index_registry.count(identifier)) {
        cerr << "error:[IndexRegistry] index registry contains a duplicated identifier: " << identifier << endl;
        exit(1);
    }
    if (registered_suffixes.count(suffix)) {
        cerr << "error:[IndexRegistry] index registry contains a duplicated suffix: " << suffix << endl;
        exit(1);
    }
    index_registry[identifier] = unique_ptr<IndexFile>(new IndexFile(identifier, suffix));
    registered_suffixes.insert(suffix);
}


void IndexRegistry::provide(const IndexName& identifier, const string& filename) {
    provide(identifier, vector<string>(1, filename));
}

void IndexRegistry::provide(const IndexName& identifier, const vector<string>& filenames) {
    if (IndexingParameters::verbosity >= IndexingParameters::Debug) {
        cerr << "[IndexRegistry]: Provided: " << identifier << endl;
    }
    if (!index_registry.count(identifier)) {
        cerr << "error:[IndexRegistry] cannot provide unregistered index: " << identifier << endl;
        exit(1);
    }
    get_index(identifier)->provide(filenames);
}

bool IndexRegistry::available(const IndexName& identifier) const {
    if (!index_registry.count(identifier)) {
        // Index is not registered
        return false;
    }
    const IndexFile* index = get_index(identifier);
    if (!index->is_finished()) {
        // Index is not made
        return false;
    }
    return true;
}

vector<string> IndexRegistry::require(const IndexName& identifier) const {
    if (!index_registry.count(identifier)) {
        cerr << "error:[IndexRegistry] cannot require unregistered index: " << identifier << endl;
        exit(1);
    }
    const IndexFile* index = get_index(identifier);
    if (!index->is_finished()) {
        cerr << "error:[IndexRegistry] do not have and did not make index: " << identifier << endl;
        exit(1);
    }
    return index->get_filenames();
}

void IndexRegistry::set_target_memory_usage(int64_t bytes) {
    target_memory_usage = bytes;
}

int64_t IndexRegistry::get_target_memory_usage() const {
    return target_memory_usage;
}

// from https://stackoverflow.com/questions/2513505/how-to-get-available-memory-c-g
int64_t IndexRegistry::get_system_memory() {
    int64_t pages = sysconf(_SC_PHYS_PAGES);
    int64_t page_size = sysconf(_SC_PAGE_SIZE);
    return pages * page_size;
}

vector<IndexName> IndexRegistry::completed_indexes() const {
    vector<IndexName> indexes;
    for (const auto& index : index_registry) {
        if (index.second->is_finished()) {
            indexes.push_back(index.first);
        }
    }
    return indexes;
}

RecipeName IndexRegistry::register_recipe(const vector<IndexName>& identifiers,
                                          const vector<IndexName>& input_identifiers,
                                          const RecipeFunc& exec) {
    
    for (const IndexName& identifier : identifiers) {
        if (!index_registry.count(identifier)) {
            cerr << "error:[IndexRegistry] cannot register recipe for unregistered index " << identifier << endl;
            exit(1);
        }
    }
    
    // test that the input identifiers are in alphabetical order
    // this is an easy-to-troubleshoot check that lets us use IndexGroup's (which are ordered set)
    // internally and still provide the vector<IndexFile*> in the same order as the input identifiers to
    // the RecipeFunc and in the recipe declaration.
    // i.e. this helps ensure that the order of the indexes that you code in the recipe declaration
    // is the order that they will continue to be given throughout the registry
    IndexGroup input_group(input_identifiers.begin(), input_identifiers.end());
    IndexGroup output_group(identifiers.begin(), identifiers.end());
    {
        if (input_group.size() != input_identifiers.size()) {
            cerr << "error:[IndexRegistry] recipe has duplicate inputs" << endl;
            exit(1);
        }
        size_t i = 0;
        for (const auto& sorted_identifier : input_group) {
            if (sorted_identifier != input_identifiers[i]) {
                cerr << "error:[IndexRegistry] recipe has inputs that are not provided in alphabetical order" << endl;
                exit(1);
            }
            ++i;
        }
        if (output_group.size() != identifiers.size()) {
            cerr << "error:[IndexRegistry] recipe has duplicate outputs" << endl;
            exit(1);
        }
        i = 0;
        for (const auto& sorted_identifier : output_group) {
            if (sorted_identifier != identifiers[i]) {
                cerr << "error:[IndexRegistry] recipe has outputs that are not provided in alphabetical order" << endl;
                exit(1);
            }
            ++i;
        }
    }
    
    vector<const IndexFile*> inputs;
    for (const auto& input_identifier : input_identifiers) {
        if (!index_registry.count(input_identifier)) {
            cerr << "error:[IndexRegistry] cannot register recipe from unregistered index " << input_identifier << endl;
            exit(1);
        }
        inputs.push_back(get_index(input_identifier));
    }
#ifdef debug_index_registry_setup
    cerr << "registering recipe for " << to_string(output_group) << endl;
    cerr << "inputs:" << endl;
    for (const auto& input : inputs) {
        cerr << "\t" << input->get_identifier() << endl;
    }
#endif
    
    bool first_group_entry = !recipe_registry.count(output_group);
    recipe_registry[output_group].emplace_back(inputs, exec);
    RecipeName name(output_group, recipe_registry[output_group].size() - 1);
        
    if (output_group.size() > 1 && first_group_entry) {
        // add unboxing recipes at the same priority level as the full recipe
        auto it = output_group.begin();
        for (size_t i = 0; i < identifiers.size(); ++i) {
#ifdef debug_index_registry_setup
            cerr << "registering unboxing recipe from " << to_string(output_group) << " to " << *it << endl;
#endif
            register_recipe({*it}, identifiers,
                            [=](const vector<const IndexFile*>& inputs,
                                const IndexingPlan* plan,
                                AliasGraph& alias_graph,
                                const IndexGroup& constructing) {
                return vector<vector<string>>(1, inputs[i]->get_filenames());
            });
            ++it;
        }
    }
    
    return name;
}

//void IndexRegistry::register_joint_recipe(const vector<IndexName>& identifiers,
//                                          const vector<IndexName>& input_identifiers,
//                                          const JointRecipeFunc& exec) {
//    // We're going to generate a bunch of single-index recipes where the first
//    // one to run calls the joint recipe, and other ones to run just return
//    // their slice of the joint recipe's return value.
//
//    // We need all the joint recipe names, one for each identifier we generate
//    vector<RecipeName> names;
//
//    // We need a place to hold the return values we can carry around by value.
//    shared_ptr<vector<vector<string>>> results(std::make_shared<vector<vector<string>>>());
//
//    for (size_t i = 0; i < identifiers.size(); i++) {
//        IndexName being_generated = identifiers[i];
//
//        // Create a recipe that invokes the joint recipe.
//        RecipeFunc stub = [i, results, being_generated, &exec](const vector<const IndexFile*>& inputs, const IndexingPlan* plan, const IndexName& constructing) -> vector<string> {
//            if (results->empty()) {
//                // Invoke the actual logic, passing along the plan, and fill in results
//                *results = exec(inputs, plan);
//                // TODO: handle parallel invocations?
//            }
//
//            // Get our slice of the result file list.
//            return results->at(i);
//        };
//
//        names.push_back(register_recipe(being_generated, input_identifiers, stub));
//    }
//
//    // Remember that these are a joint recipe.
//    simplifications.emplace_back(input_identifiers, names);
//}

IndexFile* IndexRegistry::get_index(const IndexName& identifier) {
    return index_registry.at(identifier).get();
}

const IndexFile* IndexRegistry::get_index(const IndexName& identifier) const {
    return index_registry.at(identifier).get();
}

bool IndexRegistry::all_finished(const vector<const IndexFile*>& inputs) const {
    IndexGroup group;
    for (auto input : inputs) {
        group.insert(input->get_identifier());
    }
    return all_finished(group);
}

bool IndexRegistry::all_finished(const IndexGroup& indexes) const {
    bool finished = true;
    for (const auto& index_name : indexes) {
        if (!get_index(index_name)->is_finished()) {
            finished = false;
            break;
        }
    }
    return finished;
}

void IndexRegistry::reset() {
    for (pair<const IndexName, unique_ptr<IndexFile>>& index : index_registry) {
        index.second->reset();
    }
}

string IndexRegistry::get_work_dir() {
    if (work_dir.empty()) {
        // Ensure the directory exists
        work_dir = temp_file::create_directory();
    }
    return work_dir;
}

bool IndexRegistry::vcf_is_phased(const string& filepath) {
    
    if (IndexingParameters::verbosity >= IndexingParameters::Basic) {
        cerr << "[IndexRegistry]: Checking for phasing in VCF(s)." << endl;
    }
    
    // check about 30k variants before concluding that the VCF isn't phased
    // TODO: will there be contig ordering biases that make this a bad assumption?
    constexpr int vars_to_check = 1 << 15;
    
    htsFile* file = hts_open(filepath.c_str(), "rb");
    bcf_hdr_t* hdr = bcf_hdr_read(file);
    int phase_set_id = bcf_hdr_id2int(hdr, BCF_DT_ID, "PS");
    // note: it seems that this is not necessary for expressing phasing after all
//    if (phase_set_id < 0) {
//        // no PS tag means no phasing
//        bcf_hdr_destroy(hdr);
//        hts_close(file);
//        return false;
//    }
    
    // iterate over records
    bcf1_t* line = bcf_init();
    int iter = 0;
    bool found_phased = false;
    while (bcf_read(file, hdr, line) >= 0 && iter < vars_to_check && !found_phased)
    {
        if (phase_set_id >= 0) {
            if (phase_set_id == BCF_HT_INT) {
                // phase sets are integers
                int num_phase_set_arr = 0;
                int32_t* phase_sets = NULL;
                int num_phase_sets = bcf_get_format_int32(hdr, line, "PS", &phase_sets, &num_phase_set_arr);
                for (int i = 0; i < num_phase_sets && !found_phased; ++i) {
                    found_phased = phase_sets[i] != 0;
                }
                free(phase_sets);
            }
            else if (phase_set_id == BCF_HT_STR) {
                // phase sets are strings
                int num_phase_set_arr = 0;
                char** phase_sets = NULL;
                int num_phase_sets = bcf_get_format_string(hdr, line, "PS", &phase_sets, &num_phase_set_arr);
                for (int i = 0; i < num_phase_sets && !found_phased; ++i) {
                    found_phased = strcmp(phase_sets[i], ".") != 0;
                }
                if (phase_sets) {
                    // all phase sets are concatenated in one malloc's char*, pointed to by the first pointer
                    free(phase_sets[0]);
                }
                // free the array of pointers
                free(phase_sets);
            }
        }
        
        // init a genotype array
        int32_t* genotypes = nullptr;
        int arr_size = 0;
        // and query it
        int num_genotypes = bcf_get_genotypes(hdr, line, &genotypes, &arr_size);
        if (num_genotypes >= 0) {
            // we got genotypes, check to see if they're phased
            int num_samples = bcf_hdr_nsamples(hdr);
            int ploidy = num_genotypes / num_samples;
            for (int i = 0; i < num_genotypes && !found_phased; i += ploidy) {
                for (int j = 0; j < ploidy && !found_phased; ++j) {
                    if (genotypes[i + j] == bcf_int32_vector_end) {
                        // sample has lower ploidy
                        break;
                    }
                    if (bcf_gt_is_missing(genotypes[i + j])) {
                        continue;
                    }
                    if (bcf_gt_is_phased(genotypes[i + j])) {
                        // the VCF expresses phasing, we can
                        found_phased = true;;
                    }
                }
            }
        }
        
        free(genotypes);
        ++iter;
    }
    // clean up
    bcf_destroy(line);
    bcf_hdr_destroy(hdr);
    hts_close(file);
    return found_phased;
}

bool IndexRegistry::gfa_has_haplotypes(const string& filepath) {
    if (IndexingParameters::verbosity >= IndexingParameters::Basic) {
        cerr << "[IndexRegistry]: Checking for haplotype lines in GFA." << endl;
    }
    ifstream strm(filepath);
    if (!strm) {
        cerr << "error:[IndexRegistry] Could not open GFA file " << filepath << endl;
        exit(1);
    }
    while (strm.good()) {
        char line_type = strm.get();
        if (line_type == 'W') {
            return true;
        }
        strm.ignore(numeric_limits<streamsize>::max(), '\n');
    }
    return false;
}

vector<IndexGroup> IndexRegistry::dependency_order() const {
    
#ifdef debug_index_registry
    cerr << "finding topological order in dependency graph" << endl;
#endif
    
    // assign each index file an index in a vector (arbitrarily) and build the dependency graph
    map<IndexGroup, size_t> graph_idx;
    vector<IndexGroup> graph_label;
    vector<vector<size_t>> dependency_graph;
    // add nodes for the index groups
    for (const auto& recipe_record : recipe_registry) {
        if (!graph_idx.count(recipe_record.first)) {
            graph_idx[recipe_record.first] = graph_label.size();
            graph_label.push_back(recipe_record.first);
            dependency_graph.emplace_back();
        }
        for (auto output : recipe_record.first) {
            IndexGroup singleton_output{output};
            if (!graph_idx.count(singleton_output)) {
                graph_idx[singleton_output] = graph_label.size();
                graph_label.push_back(singleton_output);
                dependency_graph.emplace_back();
            }
        }
        for (const auto& recipe : recipe_record.second) {
            for (auto input : recipe.input_group()) {
                IndexGroup singleton_input{input};
                if (!graph_idx.count(singleton_input)) {
                    graph_idx[singleton_input] = graph_label.size();
                    graph_label.push_back(singleton_input);
                    dependency_graph.emplace_back();
                }
            }
        }
    }
    
    // add nodes for the recipes and recipe edges
    size_t recipe_node_start = dependency_graph.size();
    size_t recipe_num = 0;
    for (const auto& recipe_record : recipe_registry) {
        for (const auto& recipe : recipe_record.second) {
            IndexName recipe_label = "Recipe " + to_string(recipe_num++);
            //cerr << "adding edges for " << recipe_label << endl;
            //cerr << "\tinputs " << to_string(recipe.input_group()) << endl;
            //cerr << "\toutputs " << to_string(recipe_record.first) << endl;
            graph_label.push_back({recipe_label});
            dependency_graph.emplace_back();
            if (recipe_record.first.size() == 1 &&
                recipe.input_group().count(*recipe_record.first.begin())) {
                // this is an unboxing recipe, only link to the collective input, not individual ingredients
                dependency_graph[graph_idx.at(recipe.input_group())].push_back(dependency_graph.size() - 1);
                //cerr << "\tedge " << to_string(recipe.input_group()) << " -> " << recipe_label << endl;
            }
            else {
                for (auto index_name : recipe.input_group()) {
                    IndexGroup singleton_input{index_name};
                    dependency_graph[graph_idx.at(singleton_input)].push_back(dependency_graph.size() - 1);
                    //cerr << "\tedge " << index_name << " -> " << recipe_label << endl;
                }
            }
            //cerr << "\tedge " << recipe_label << " -> " << to_string(recipe_record.first) << endl;
            dependency_graph.back().push_back(graph_idx.at(recipe_record.first));
        }
    }
    
    // deduplicate any edges
    for (auto& adj : dependency_graph) {
        sort(adj.begin(), adj.end());
        adj.resize(unique(adj.begin(), adj.end()) - adj.begin());
    }
    
#ifdef debug_index_registry
    cerr << "dependency graph:" << endl;
    for (size_t i = 0; i < dependency_graph.size(); ++i) {
        cerr << to_string(graph_label[i]) << endl;
        for (auto j : dependency_graph[i]) {
            cerr << "\t" << to_string(graph_label[j]) << endl;
        }
    }
#endif
    
    // kahn's algorithm to determine a topological order
    vector<size_t> in_degree(dependency_graph.size(), 0);
    for (auto& adj : dependency_graph) {
        for (size_t i : adj) {
            ++in_degree[i];
        }
    }
    
    vector<size_t> stack;
    for (size_t i = 0; i < dependency_graph.size(); ++i) {
        if (in_degree[i] == 0) {
            stack.push_back(i);
        }
    }
    
    vector<size_t> order;
    while (!stack.empty()) {
        size_t i = stack.back();
        stack.pop_back();
        order.push_back(i);
        for (size_t j : dependency_graph[i]) {
            --in_degree[j];
            if (in_degree[j] == 0) {
                stack.push_back(j);
            }
        }
    }
    
    if (order.size() != dependency_graph.size()) {
        cerr << "error:[IndexFile] index dependency graph is not a DAG" << endl;
        
#ifdef debug_index_registry
        // do DFS to find the cycle
        bool found_cycle = false;
        for (size_t i = 0; i < dependency_graph.size() && !found_cycle; ++i) {
            
            vector<bool> traversed(dependency_graph.size(), false);
            vector<bool> stacked(dependency_graph.size(), false);
            // records of (node, next edge to take)
            vector<pair<size_t, size_t>> stack;
            stack.emplace_back(i, 0);
            stacked[i] = true;
            while (!stack.empty()) {
                if (stack.back().second == dependency_graph[stack.back().first].size()) {
                    traversed[stack.back().first] = false;
                    stack.pop_back();
                    continue;
                }
                traversed[stack.back().first] = true;
                size_t next = dependency_graph[stack.back().first][stack.back().second++];
                if (traversed[next]) {
                    size_t j = stack.size() - 1;
                    cerr << "found cycle:" << endl;
                    cerr << "\t" << to_string(graph_label[next]) << endl;
                    while (stack[j].first != next) {
                        cerr << "\t" << to_string(graph_label[stack[j].first]) << endl;
                        --j;
                    }
                    cerr << "\t" << to_string(graph_label[stack[j].first]) << endl;
                    found_cycle = true;
                    break;
                }
                if (!stacked[next]) {
                    stack.emplace_back(next, 0);
                    stacked[next] = true;
                }
            }
        }
#endif
        exit(1);
    }
    
    // convert to return format
    vector<IndexGroup> ordered_identifiers;
    for (size_t i = 0; i < order.size(); ++i) {
        if (order[i] < recipe_node_start) {
            ordered_identifiers.push_back(graph_label[order[i]]);
        }
    }
    
#ifdef debug_index_registry
    cerr << "final order:" << endl;
    for (const auto& identifier : ordered_identifiers) {
        cerr << "\t" << to_string(identifier) << endl;
    }
#endif
    
    return ordered_identifiers;
}

IndexingPlan IndexRegistry::make_plan(const IndexGroup& end_products) const {
    
#ifdef debug_index_registry
    cerr << "generating plan for indexes:" << endl;
    for (const auto& product : end_products) {
        cerr << "\t" << product << endl;
    }
#endif
    
    // get the dependency ordering of the indexes
    vector<IndexGroup> identifier_order = dependency_order();
    map<IndexGroup, size_t> dep_order_of_identifier;
    for (size_t i = 0; i < identifier_order.size(); ++i) {
        dep_order_of_identifier[identifier_order[i]] = i;
    }
    
    // TODO: I'm sure there's a more elegant implementation of this algorithm
    set<RecipeName> plan_elements;
    for (const auto& product : end_products) {
#ifdef debug_index_registry
        cerr << "making a plan for end product " << product << endl;
#endif
        // make a singleton group for the recipe graph
        IndexGroup product_group{product};
        
        // records of (identifier, requesters, ordinal index of recipe selected)
        vector<tuple<size_t, set<size_t>, size_t>> plan_path;
        
        // map dependency priority to requesters
        map<size_t, set<size_t>, greater<size_t>> queue;
        
        auto num_recipes = [&](const IndexGroup& indexes) {
            int64_t num = 0;
            if (recipe_registry.count(indexes)) {
                num = recipe_registry.at(indexes).size();
            }
            return num;
        };
        
        // update the queue to request the inputs of a recipe from the final index on the plan path
        auto request_from_back = [&]() {
            
            // the index at the back of the plan path is making the request
            auto& requester = identifier_order[get<0>(plan_path.back())];
            // get its next recipe
            auto inputs = recipe_registry.at(requester).at(get<2>(plan_path.back())).input_group();
            
#ifdef debug_index_registry
            cerr << "index(es) " << to_string(requester) << " can be made by a recipe requiring " << to_string(inputs) << endl;
#endif
            
            if (requester.size() == 1 && inputs.count(*requester.begin())) {
                // this is an unboxing recipe, request the whole previous group
                queue[dep_order_of_identifier[inputs]].insert(get<0>(plan_path.back()));
            }
            else {
                // this is not an unboxing recipe, request all of the recipe inputs separately
                for (auto& input_index : inputs) {
                    IndexGroup singleton_input{input_index};
                    queue[dep_order_of_identifier[singleton_input]].insert(get<0>(plan_path.back()));
                }
            }
        };
        
        // place the final step in the plan path back in the queue
        auto requeue_back = [&]() {
#ifdef debug_index_registry
            cerr << "requeueing " << to_string(identifier_order[get<0>(plan_path.back())]) << ", requested by:" << endl;
            for (auto d : get<1>(plan_path.back())) {
                cerr << "\t" << to_string(identifier_order[d]) << endl;
            }
#endif
            // TODO: is this check necessary?
            if (!get<1>(plan_path.back()).empty()) {
                queue[get<0>(plan_path.back())] = get<1>(plan_path.back());
            }
            plan_path.pop_back();
        };
        
        // update the queue to remove requests to the inputs of a recipe from the final index on the plan path
        auto unrequest_from_back = [&]() {
            
            auto make_unrequest = [&](const IndexGroup& inputs) {
                auto it = queue.find(dep_order_of_identifier[inputs]);
                it->second.erase(get<0>(plan_path.back()));
                if (it->second.empty()) {
#ifdef debug_index_registry
                    cerr << "\t\tremoved final request to " << to_string(identifier_order[it->first]) << ", dequeuing" << endl;
#endif
                    queue.erase(it);
                }
            };
            
            auto& requester = identifier_order[get<0>(plan_path.back())];
            
            if (!all_finished(requester) && recipe_registry.count(requester)) {
                // this index was using a recipe, we need to update its dependencies
                // that are currently in the queue
                
#ifdef debug_index_registry
                cerr << "retracting requests from " << to_string(requester) << ", recipe " << get<2>(plan_path.back()) << endl;
#endif
                auto inputs = recipe_registry.at(requester).at(get<2>(plan_path.back())).input_group();
                
#ifdef debug_index_registry
                cerr << "\tmade requests from recipe requiring " << to_string(inputs) << endl;
#endif
                
                if (requester.size() == 1 && inputs.count(*requester.begin())) {
                    // this is an unboxing recipe, unrequest the whole previous group
                    make_unrequest(inputs);
                }
                else {
                    // this is not an unboxing recipe, unrequest all of the recipe inputs separately
                    for (auto& input_index : inputs) {
                        IndexGroup singleton_input{input_index};
                        make_unrequest(singleton_input);
                    }
                }
            }
#ifdef debug_index_registry
            else {
                cerr << "no need to retract requests from " << to_string(requester) << endl;
            }
#endif
        };
        
        // init the queue
        queue[dep_order_of_identifier[product_group]] = set<size_t>();
        
        while (!queue.empty()) {
#ifdef debug_index_registry_path_state
            cerr << "new iteration, path:" << endl;
            for (auto pe : plan_path) {
                cerr << "\t" << to_string(identifier_order[get<0>(pe)]) << ", requesters:";
                if (get<1>(pe).empty())  {
                    cerr << " PLAN TARGET";
                }
                else {
                    for (auto d : get<1>(pe)) {
                        cerr << " " << to_string(identifier_order[d]);
                    }
                }
                cerr << ", recipe " << get<2>(pe) << endl;
            }
            cerr << "state of queue:" << endl;
            for (auto q : queue) {
                cerr << "\t" << to_string(identifier_order[q.first]) << ", requesters:";
                if (q.second.empty())  {
                    cerr << " PLAN TARGET";
                }
                else {
                    for (auto d : q.second) {
                        cerr << " " << to_string(identifier_order[d]);
                    }
                }
                cerr << endl;
            }
#endif
            
            // get the latest file in the dependency order that we have left to build
            auto it = queue.begin();
            plan_path.emplace_back(it->first, it->second, 0);
            
#ifdef debug_index_registry
            cerr << "dequeue " << to_string(identifier_order[it->first]) << " requested from:" << endl;
            if (it->second.empty()) {
                cerr << "\tPLAN TARGET" << endl;
            }
            else {
                for (auto requester : it->second) {
                    cerr << "\t" << to_string(identifier_order[requester]) << endl;
                }
            }
#endif
            queue.erase(it);
            auto index_group = identifier_order[get<0>(plan_path.back())];
            
            // TODO: am i completely sure that no clobbering will happen if only some of the
            // inputs are provided?
            if (all_finished(index_group)) {
                // this index has been provided, we don't need to use a recipe
#ifdef debug_index_registry
                cerr << "index has been provided as input" << endl;
#endif
                continue;
            }
            else if (recipe_registry.count(index_group)) {
                // there are recipes to make this index, add the requests for the first one
                request_from_back();
            }
            else {
                // we've reached a file that needs to be provided but we don't have it,
                // so now we backtrack until hitting something that has remaining
                // lower priority recipes
#ifdef debug_index_registry
                cerr << "index " << to_string(index_group) << " cannot be made from existing inputs, need to backtrack" << endl;
#endif
                
                // prune to requester and advance to its next recipe, as many times as necessary until
                // requester has remaining un-tried recipes
                // note: if we're backtracking from a data file it might not have recipes
                while (get<2>(plan_path.back()) >= num_recipes(identifier_order[get<0>(plan_path.back())])) {
                    // there are no remaining recipes to build the last index in the plan
                    
                    if (get<1>(plan_path.back()).empty()) {
                        // this is the product of the plan path, and we're out of recipes for it
                        throw InsufficientInputException(product, *this);
                    }
                    
                    // remove items off the plan path until we get to the first index that requested
                    // this one
                    size_t requester = *get<1>(plan_path.back()).rbegin();
                    
#ifdef debug_index_registry
                    cerr << "no remaining recipes for " << to_string(identifier_order[get<0>(plan_path.back())]) << ", pruning to earliest requester: " << to_string(identifier_order[requester]) << endl;
#endif
                    
                    requeue_back(); // nothing to unrequest from the first one, which is past its last recipe
                    while (get<0>(plan_path.back()) != requester) {
                        unrequest_from_back();
                        requeue_back();
                    }
                    
                    // advance to the next recipe
                    unrequest_from_back();
                    ++get<2>(plan_path.back());
                    
#ifdef debug_index_registry
                    cerr << "advance to recipe " << get<2>(plan_path.back()) << " for " << to_string(identifier_order[get<0>(plan_path.back())]) << endl;
#endif
                }
                
                // we pulled back far enough that we found an index with a lower-priority recipe
                // remaining
                request_from_back();
            }
            
        }
        
#ifdef debug_index_registry
        cerr << "final plan path for index " << product << ":" << endl;
        for (auto path_elem : plan_path) {
            cerr << "\t" << to_string(identifier_order[get<0>(path_elem)]) << ", recipe " << get<2>(path_elem) << ", from:" << endl;
            for (auto d : get<1>(path_elem)) {
                cerr << "\t\t" << to_string(identifier_order[d]) << endl;
            }
        }
#endif
        
        // record the elements of this plan
        for (size_t i = 0; i < plan_path.size(); ++i) {
            plan_elements.emplace(identifier_order[get<0>(plan_path[i])], get<2>(plan_path[i]));
        }
    }
   
    // Now fill in the plan struct that the recipes need to know how to run.
    IndexingPlan plan;
    
    // Copy over the end products
    std::copy(end_products.begin(), end_products.end(), std::inserter(plan.targets, plan.targets.begin()));
   
    // convert the aggregated plan elements into a forward ordered plan
    std::copy(plan_elements.begin(), plan_elements.end(), std::back_inserter(plan.steps));
    sort(plan.steps.begin(), plan.steps.end(), [&](const RecipeName& a, const RecipeName& b) {
        return dep_order_of_identifier[a.first] < dep_order_of_identifier[b.first];
    });
#ifdef debug_index_registry
    cerr << "full plan including provided files:" << endl;
    for (auto plan_elem : plan.steps) {
        cerr << "\t" << to_string(plan_elem.first) << " " << plan_elem.second << endl;
    }
#endif
    
//    // Now simplify the plan by using joint recipes if possible.
//
//    // First we need to know all the indexes being created, and when
//    map<IndexName, size_t> make_at_step;
//    for (size_t i = 0; i < plan.steps.size(); i++) {
//        make_at_step.emplace(plan.steps[i].first, i);
//    }
//
//    // We also need to know what steps we've already simplified, or are inputs.
//    // We don't want to apply overlapping simplifications.
//    vector<bool> fixed_step(plan.steps.size(), false);
//
//    for (size_t i = 0; i < plan.steps.size(); i++) {
//        auto& recipe = plan.steps.at(i);
//        if (get_index(recipe.first)->is_finished()) {
//            // This is already provided and ineligible for simplification.
//            fixed_step[i] = true;
//        }
//    }
//
//    for (auto& simplification : simplifications) {
//        // For each set of output indexes from a simplification
//
//#ifdef debug_index_registry
//        cerr << "Consider simplification to jointly make:" << endl;
//        for (auto& recipe: simplification.second) {
//            cerr << "\t" << to_string(recipe.first) << endl;
//        }
//#endif
//
//        // Determine if we are making all the products of the simplification,
//        // and those products have not been involved in prior simplifications
//        bool making_all_products_unsimplified = true;
//        // And if so, the first step at which we are making any
//        size_t first_step = numeric_limits<size_t>::max();
//        for (auto& product_recipe : simplification.second) {
//            const IndexName& product_name = product_recipe.first;
//
//            auto found = make_at_step.find(product_name);
//            if (found == make_at_step.end()) {
//                // We aren't making this product
//
//#ifdef debug_index_registry
//                cerr << "We are not making " << to_string(product_name) << endl;
//#endif
//
//                making_all_products_unsimplified = false;
//                break;
//            }
//
//            if (fixed_step[found->second]) {
//                // We are making this product but we already simplified it or took it as input
//
//#ifdef debug_index_registry
//                cerr << "We cannot further simplify making " << to_string(product_name) << endl;
//#endif
//
//                making_all_products_unsimplified = false;
//                break;
//            }
//
//#ifdef debug_index_registry
//            cerr << "We are making " << to_string(product_name) << " at step " << found->second << endl;
//#endif
//
//            first_step = min(first_step, found->second);
//        }
//
//        if (!making_all_products_unsimplified) {
//            // This simplification can't be used becuase it makes extra
//            // products, or products that are already simplified.
//
//#ifdef debug_index_registry
//            cerr << "We are not making all the products for this simplification, or some products cannot be further simplified" << endl;
//#endif
//
//            continue;
//        }
//
//#ifdef debug_index_registry
//        cerr << "To simplify, all inputs will need to be available before step " << first_step << endl;
//#endif
//
//        // See what we have available before the first step
//        set<IndexName> available_in_time;
//        for (size_t i = 0; i < first_step; i++) {
//            available_in_time.insert(plan.steps[i].first);
//        }
//
//        // See if it's all the inputs the simplification needs
//        bool all_available = true;
//        for (auto& needed : simplification.first) {
//            if (!available_in_time.count(needed)) {
//#ifdef debug_index_registry
//                cerr << "We are not making " << to_string(needed) << " in time or at all." << endl;
//#endif
//                all_available = false;
//                break;
//            }
//        }
//
//        if (!all_available) {
//            // This simplification can't be used because not all its inputs are available in time.
//
//#ifdef debug_index_registry
//            cerr << "Not all inputs will be available in time." << endl;
//#endif
//
//            continue;
//        }
//
//#ifdef debug_index_registry
//        cerr << "All inputs will be available in time. Apply simplification!" << endl;
//#endif
//
//        for (auto& recipe : simplification.second) {
//            // Replace each relevant step with the corresponding joint step for that index.
//            size_t step_to_simplify = make_at_step.at(recipe.first);
//            plan.steps.at(step_to_simplify) = recipe;
//            fixed_step[step_to_simplify] = true;
//        }
//    }
//
//#ifdef debug_index_registry
//    cerr << "plan after simplification:" << endl;
//    for (auto plan_elem : plan.steps) {
//        cerr << "\t" << to_string(plan_elem.first) << " " << plan_elem.second << endl;
//    }
//#endif

    // Now remove the input data from the plan
    plan.steps.resize(remove_if(plan.steps.begin(), plan.steps.end(), [&](const RecipeName& recipe_choice) {
        return all_finished(recipe_choice.first);
    }) - plan.steps.begin());
    
    // The plan has methods that can come back and modify the registry.
    // We're not going to call any of them, but we have to hand off a non-const
    // pointer to ourselves so the plan can modify us later.
    plan.registry = const_cast<IndexRegistry*>(this);
    
    return plan;
}

vector<vector<string>> IndexRegistry::execute_recipe(const RecipeName& recipe_name, const IndexingPlan* plan,
                                                     AliasGraph& alias_graph) {
    const auto& recipes = recipe_registry.at(recipe_name.first);
    assert(recipe_name.second < recipes.size());
    const auto& index_recipe = recipes.at(recipe_name.second);
    if (recipe_name.first.size() > 1 || !index_recipe.input_group().count(*recipe_name.first.begin())) {
        // we're not in an unboxing recipe (in which case not all of the indexes might have been
        // unboxed yet, in which case they appear unfinished)
        for (auto input : index_recipe.inputs) {
            assert(input->is_finished());
        }
    }
#ifdef debug_index_registry_recipes
    cerr << "executing recipe " << recipe_name.second << " for " << to_string(recipe_name.first) << endl;
#endif
    return index_recipe.execute(plan, alias_graph, recipe_name.first);;
}

string IndexRegistry::to_dot() const {
    return to_dot(vector<IndexName>());
}

string IndexRegistry::to_dot(const vector<IndexName>& targets) const {
    
    
    stringstream strm;
    strm << "digraph recipegraph {" << endl;
    
    set<IndexGroup> plan_targets;
    for (const auto& target : targets) {
        plan_targets.insert({target});
    }
    set<RecipeName> plan_elements;
    set<IndexGroup> plan_indexes;
    if (!targets.empty()) {
        IndexingPlan plan;
        try {
            IndexGroup target_group(targets.begin(), targets.end());
            plan = make_plan(target_group);
        }
        catch (InsufficientInputException ex) {
#ifdef debug_index_registry
            cerr << ex.what() << endl;
#endif
            strm << "labelloc=\"t\";" << endl;
            strm << "label=\"Insufficient input to create targets\";" << endl;
        }
        for (const auto& plan_elem : plan.steps) {
            plan_elements.insert(plan_elem);
            plan_indexes.insert(plan_elem.first);
        }
    }
    
    // gather all singletons and products of recipes, which will be the index nodes
    set<IndexGroup> all_indexes;
    for (const auto& index_record : index_registry) {
        all_indexes.insert({index_record.first});
    }
    for (const auto& recipe_record : recipe_registry) {
        all_indexes.insert(recipe_record.first);
    }
    
    map<IndexGroup, string> index_to_dot_id;
    size_t index_idx = 0;
    for (const auto& index_group : all_indexes) {
        index_to_dot_id[index_group] = "I" + to_string(index_idx);
        ++index_idx;
        strm << index_to_dot_id[index_group] << "[label=\"" << to_string(index_group) << "\" shape=box";
        if (all_finished(index_group)) {
            strm << " style=\"filled,bold\" fillcolor=lightgray";
        }
        else if (plan_targets.count(index_group)) {
            strm << " style=\"filled,bold\" fillcolor=lightblue";
        }
        else if (plan_indexes.count(index_group)) {
            strm << " style=bold";
        }
        strm << "];" << endl;
    }
    string unselected_col = targets.empty() ? "black" : "gray33";
    size_t recipe_idx = 0;
    for (const auto& recipe_record : recipe_registry) {
        const auto& recipes = recipe_record.second;
        for (size_t priority_idx = 0; priority_idx < recipes.size(); ++priority_idx, ++recipe_idx) {
            const auto& recipe = recipes[priority_idx];
            string recipe_dot_id = "R" + to_string(recipe_idx);
            bool recipe_in_plan = plan_elements.count(RecipeName(recipe_record.first, priority_idx));
            if (recipe_in_plan) {
                strm << recipe_dot_id << "[label=\"" << priority_idx << "\" shape=circle style=bold];" << endl;
                strm << recipe_dot_id << " -> " << index_to_dot_id[recipe_record.first] << "[style=bold];" << endl;
            }
            else {
                strm << recipe_dot_id << "[label=\"" << priority_idx << "\" shape=circle];" << endl;
                strm << recipe_dot_id << " -> " << index_to_dot_id[recipe_record.first] << " [color=" << unselected_col << "];" << endl;
            }
            auto input_group = recipe.input_group();
            if (recipe_record.first.size() == 1 && input_group.count(*recipe_record.first.begin())) {
                // unboxing recipe, link directly to group
                if (recipe_in_plan) {
                    strm << index_to_dot_id[input_group] << " -> " << recipe_dot_id << "[style=bold];" << endl;
                }
                else {
                    strm << index_to_dot_id[input_group] << " -> " << recipe_dot_id << " [color=" << unselected_col << "];" << endl;
                }
            }
            else {
                // not an unboxing recipe, link to singletons
                for (const auto& input : input_group) {
                    if (recipe_in_plan) {
                        strm << index_to_dot_id[IndexGroup{input}] << " -> " << recipe_dot_id << "[style=bold];" << endl;
                    }
                    else {
                        strm << index_to_dot_id[IndexGroup{input}] << " -> " << recipe_dot_id << " [color=" << unselected_col << "];" << endl;
                    }
                }
            }
            
        }
    }
    strm << "}" << endl;
    return strm.str();
}

IndexFile::IndexFile(const IndexName& identifier, const string& suffix) : identifier(identifier), suffix(suffix) {
    // nothing more to do
}

bool IndexFile::is_finished() const {
    return !filenames.empty();
}

const IndexName& IndexFile::get_identifier() const {
    return identifier;
}

const string& IndexFile::get_suffix() const {
    return suffix;
}

const vector<string>& IndexFile::get_filenames() const {
    return filenames;
}

void IndexFile::provide(const vector<string>& filenames) {
    // append all filenames
    // TODO: would it be better to sometimes error check that the file isn't a duplicate?
    for (const string& filename : filenames) {
        this->filenames.emplace_back(filename);
    }
    provided_directly = true;
}

void IndexFile::assign_constructed(const vector<string>& filenames) {
    this->filenames = filenames;
    provided_directly = false;
}

bool IndexFile::was_provided_directly() const {
    return provided_directly;
}

void IndexFile::reset() {
    filenames.clear();
    provided_directly = false;
}

IndexRecipe::IndexRecipe(const vector<const IndexFile*>& inputs,
                         const RecipeFunc& exec) :
    exec(exec), inputs(inputs)
{
    // nothing more to do
}

vector<vector<string>> IndexRecipe::execute(const IndexingPlan* plan, AliasGraph& alias_graph,
                                            const IndexGroup& constructing) const {
    return exec(inputs, plan, alias_graph, constructing);
}

IndexGroup IndexRecipe::input_group() const {
    IndexGroup group;
    for (auto input : inputs) {
        group.insert(input->get_identifier());
    }
    return group;
}

void AliasGraph::register_alias(const IndexName& aliasor, const IndexFile* aliasee) {
    assert(aliasee->get_identifier() != aliasor);
    graph[aliasee->get_identifier()].emplace_back(aliasor);
}

vector<pair<IndexName, vector<IndexName>>> AliasGraph::non_intermediate_aliases(const IndexingPlan* plan,
                                                                                bool keep_all) const {
    
#ifdef debug_index_registry
    cerr << "finding non intermediate aliases in alias graph" << endl;
    for (const auto& adj : graph) {
        cerr << adj.first << ":" << endl;
        for (const auto& dest : adj.second) {
            cerr << "\t" << dest << endl;
        }
    }
#endif
    
    vector<pair<IndexName, vector<IndexName>>> aliases;
    
    // find the heads in the graph (the origins of aliasing chains)
    unordered_set<IndexName> heads;
    for (const auto& adj : graph) {
        heads.insert(adj.first);
    }
    for (const auto& adj : graph) {
        for (const auto& dest : adj.second) {
            if (heads.count(dest)) {
                heads.erase(dest);
            }
        }
    }
    
    for (const auto& head : heads) {
        
#ifdef debug_index_registry
        cerr << "starting a DFS from head index " << head << endl;
#endif
        
        // do DFS out from this head to identify aliasors
        vector<IndexName> non_inmdt_aliasors;
        vector<IndexName> stack(1, head);
        unordered_set<IndexName> stacked{head};
        while (!stack.empty()) {
            auto here = stack.back();
            stack.pop_back();
            if (!plan->is_intermediate(here) || keep_all) {
                non_inmdt_aliasors.push_back(here);
            }
            if (graph.count(here)) {
                for (const auto& dest : graph.at(here)) {
                    if (!stacked.count(dest)) {
                        stack.push_back(dest);
                        stacked.insert(dest);
                    }
                }
            }
        }
        
        if (!non_inmdt_aliasors.empty()) {
            aliases.emplace_back(head, move(non_inmdt_aliasors));
        }
    }
#ifdef debug_index_registry
    cerr << "identified aliases" << endl;
    for (const auto& alias_record : aliases) {
        cerr << alias_record.first << ":" << endl;
        for (auto aliasor : alias_record.second) {
            cerr << "\t" << aliasor << endl;
        }
    }
#endif
    return aliases;
}

InsufficientInputException::InsufficientInputException(const IndexName& target,
                                                       const IndexRegistry& registry) :
    runtime_error("Insufficient input to create " + target), target(target), inputs(registry.completed_indexes())
{
    // nothing else to do
}

const char* InsufficientInputException::what() const throw () {
    stringstream ss;
    ss << "Inputs" << endl;
    for (const auto& input : inputs) {
        ss << "\t" << input << endl;
    }
    ss << "are insufficient to create target index " << target << endl;
    string msg = ss.str();
    return msg.c_str();
}

}
<|MERGE_RESOLUTION|>--- conflicted
+++ resolved
@@ -3337,16 +3337,9 @@
     ////////////////////////////////////
     
     // meta-recipe to make distance index
-<<<<<<< HEAD
-    auto make_distance_index = [&](const HandleGraph& graph,
-                                   const IndexingPlan* plan,
-                                   const IndexGroup& constructing) {
-=======
     auto make_distance_index = [](const HandleGraph& graph,
-                                  const IndexFile* snarl_input,
                                   const IndexingPlan* plan,
                                   const IndexGroup& constructing) {
->>>>>>> cf4d516a
         
         assert(constructing.size() == 1);
         vector<vector<string>> all_outputs(constructing.size());
@@ -3366,13 +3359,8 @@
         return all_outputs;
     };
     
-<<<<<<< HEAD
     registry.register_recipe({"Giraffe Distance Index"}, {"Giraffe GBZ"},
-                             [&](const vector<const IndexFile*>& inputs,
-=======
-    registry.register_recipe({"Giraffe Distance Index"}, {"Giraffe GBZ", "Giraffe Snarls"},
                              [make_distance_index](const vector<const IndexFile*>& inputs,
->>>>>>> cf4d516a
                                  const IndexingPlan* plan,
                                  AliasGraph& alias_graph,
                                  const IndexGroup& constructing) {
@@ -3392,13 +3380,8 @@
         return make_distance_index(gbz->graph, plan, constructing);
     });
     
-<<<<<<< HEAD
     registry.register_recipe({"Spliced Distance Index"}, {"Spliced XG"},
-                             [&](const vector<const IndexFile*>& inputs,
-=======
-    registry.register_recipe({"Spliced Distance Index"}, {"Spliced Snarls", "Spliced XG"},
                              [make_distance_index](const vector<const IndexFile*>& inputs,
->>>>>>> cf4d516a
                                  const IndexingPlan* plan,
                                  AliasGraph& alias_graph,
                                  const IndexGroup& constructing) {
