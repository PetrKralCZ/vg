#include <iostream>
#include <fstream>
#include <ctime>
#include <cstdio>
#include <getopt.h>
#include "gcsa.h"
// From gcsa2
#include "files.h"
#include "json2pb.h"
#include "vg.hpp"
#include "vg.pb.h"
#include "vg_set.hpp"
#include "index.hpp"
#include "mapper.hpp"
#include "Variant.h"
#include "Fasta.h"
#include "stream.hpp"
#include "alignment.hpp"
#include "convert.hpp"
#include "pileup.hpp"
#include "caller.hpp"
#include "deconstructor.hpp"
#include "vectorizer.hpp"
#include "filter.hpp"
#include "google/protobuf/stubs/common.h"
#include "progress_bar.hpp"

using namespace std;
using namespace google::protobuf;
using namespace vg;

void help_validate(char** argv) {
    cerr << "usage: " << argv[0] << " validate [options] graph" << endl
        << "Validate the graph." << endl
        << endl
        << "options:" << endl
        << "    default: check all aspects of the graph, if options are specified do only those" << endl
        << "    -n, --nodes    verify that we have the expected number of nodes" << endl
        << "    -e, --edges    verify that the graph contains all nodes that are referred to by edges" << endl
        << "    -p, --paths    verify that contiguous path segments are connected by edges" << endl
        << "    -o, --orphans  verify that all nodes have edges" << endl;
}

int main_validate(int argc, char** argv) {

    if (argc <= 2) {
        help_validate(argv);
        return 1;
    }

    bool check_nodes = false;
    bool check_edges = false;
    bool check_orphans = false;
    bool check_paths = false;

    int c;
    optind = 2; // force optind past command positional argument
    while (true) {
        static struct option long_options[] =
        {
            {"help", no_argument, 0, 'h'},
            {"nodes", no_argument, 0, 'n'},
            {"edges", no_argument, 0, 'e'},
            {"paths", no_argument, 0, 'o'},
            {"orphans", no_argument, 0, 'p'},
            {0, 0, 0, 0}
        };

        int option_index = 0;
        c = getopt_long (argc, argv, "hneop",
                long_options, &option_index);

        // Detect the end of the options.
        if (c == -1)
            break;

        switch (c)
        {

            case 'n':
                check_nodes = true;
                break;

            case 'e':
                check_edges = true;
                break;

            case 'o':
                check_orphans = true;
                break;

            case 'p':
                check_paths = true;
                break;

            case 'h':
            case '?':
                help_validate(argv);
                exit(1);
                break;

            default:
                abort ();
        }
    }

    VG* graph;
    string file_name = argv[optind];
    if (file_name == "-") {
        graph = new VG(std::cin);
    } else {
        ifstream in;
        in.open(file_name.c_str());
        graph = new VG(in);
    }

    // if we chose a specific subset, do just them
    if (check_nodes || check_edges || check_orphans || check_paths) {
        if (graph->is_valid(check_nodes, check_edges, check_orphans, check_paths)) {
            return 0;
        } else {
            return 1;
        }
        // otherwise do everything
    } else if (graph->is_valid()) {
        return 0;
    } else {
        return 1;
    }
}

void help_filter(char** argv){
    cerr << "usage: " << argv[0] << " filter [options] <alignments.gam>" << endl
        << "Filter alignments by various common metrics." << endl
        << endl
        << "options: " << endl
        << "  -d --depth <DEPTH>    remove edits below DEPTH" << endl
        << "  -q --qual <QUAL>      remove edits with a per-base quality below <QUAL>" << endl
        << "  -p --percent-identity <PCTID> remove alignments that have a percent identity below <PCTID>" << endl
        << endl;
}

int main_filter(int argc, char** argv){
    string alignment_file;
    int min_depth = 0;
    int min_qual = 0;
    double min_percent_identity = 0;

    if (argc <= 2){
        help_filter(argv);
        exit(1);
    }
    int c;
    optind = 2; // force optind past command positional argument
    while (true) {
        static struct option long_options[] =
        {
            {"help", no_argument, 0, 'h'},
            {"depth", required_argument, 0, 'd'},
            {"quality", required_argument,0, 'q'},
            {"percent-identity", required_argument, 0, 'p'},
            {0, 0, 0, 0}

        };
        int option_index = 0;
        c = getopt_long (argc, argv, "hp:d:q:",
                long_options, &option_index);

        // Detect the end of the options.
        if (c == -1)
            break;

        switch (c)
        {
            case '?':
            case 'h':
                help_filter(argv);
                return 1;
            case 'd':
                min_depth = atoi(optarg);
                break;
            case 'f':
                min_qual = atoi(optarg);
                break;
            case 'p':
                min_percent_identity = atol(optarg);
                break;
            default:
                abort();
        }
    }

    alignment_file = argv[optind];


    Filter ff = Filter();
    ff.set_min_depth(min_depth);
    ff.set_min_qual(min_qual);
    ff.set_min_pct_identity(min_percent_identity);

    std::function<void(Alignment&)> lambda = [&ff, min_depth](Alignment& aln){
        if (min_depth > 0){
            //std::function<Alignment(uint64_t)>([&ff, &aln](uint64_t n) { return ff.depth_filter(aln); });

            aln = ff.depth_filter(aln);
            if (aln.sequence().size() == 0){
                cout << "FAIL" << endl;
            }
            else {cout <<  "PASS" << endl;}
        }
    };
    if (alignment_file == "-"){
        if (min_depth > 0){
            stream::for_each(cin, lambda);
        }
        if (min_qual > 0){

        }
        if (min_percent_identity > 0.0){

        }
    }
    else{
        ifstream in;
        in.open(alignment_file);
        if (in.good()){
        }
        else{
            cerr << "Could not open " << alignment_file << endl;
            help_filter(argv);
        }
    }




    return 0;
}

void help_vectorize(char** argv){
    cerr << "usage: " << argv[0] << " vectorize [options] -x <index.xg> <alignments.gam>" << endl
        << "Vectorize a set of alignments to a variety of vector formats." << endl
        << endl
        << "options: " << endl
        << "  -x --xg-name FILE  An xg index for the graph of interest" << endl
        << "  -f --format        Tab-delimit output so it can be used in R." << endl
        << "  -A --annotate      Create a header with each node/edge's name and a column with alignment names." << endl
        << endl;
}

int main_vectorize(int argc, char** argv){

    string xg_name;
    bool format = false;
    bool show_header = false;
    bool map_alns = false;
    bool annotate = false;

    if (argc <= 2) {
        help_vectorize(argv);
        return 1;
    }

    int c;
    optind = 2; // force optind past command positional argument
    while (true) {
        static struct option long_options[] =
        {
            {"help", no_argument, 0, 'h'},
            {"annotate", no_argument, 0, 'A'},
            {"xg-name", required_argument,0, 'x'},
            {"threads", required_argument, 0, 't'},
            {"format", no_argument, 0, 'f'},
            {0, 0, 0, 0}

        };
        int option_index = 0;
        c = getopt_long (argc, argv, "Ahfx:",
                long_options, &option_index);

        // Detect the end of the options.
        if (c == -1)
            break;

        switch (c)
        {
            case '?':
            case 'h':
                help_vectorize(argv);
                return 1;
            case 'x':
                xg_name = optarg;
                break;
            case 'f':
                format = true;
                break;
            case 'A':
                annotate = true;
                format = true;
                break;
            default:
                abort();
        }
    }

    xg::XG* xindex;
    if (!xg_name.empty()) {
        ifstream in(xg_name);
        xindex = new xg::XG(in);
    }
    else{
        cerr << "No XG index given. An XG index must be provided." << endl;
        exit(1);
    }

    Vectorizer vz(xindex);
    string alignment_file = argv[optind];

    //Generate a 1-hot coverage vector for graph entities.
    function<void(Alignment&)> lambda = [&vz, format](Alignment& a){
<<<<<<< HEAD
        //vz.add_bv(vz.alignment_to_onehot(a));
        //vz.add_name(a.name());
        bit_vector v = vz.alignment_to_onehot(a);
        if (format){
            cout << a.name() << "\t";
            cout << vz.format(v) << endl;
        }
        else{
            cout << v << endl;
        }
=======
      //vz.add_bv(vz.alignment_to_onehot(a));
      //vz.add_name(a.name());
      bit_vector v = vz.alignment_to_onehot(a);
      if (format){
        cout << a.name() << "\t";
        cout << vz.format(v) << endl;
      }
      else{
        cout << v << endl;
      }
>>>>>>> 5e8bea91

    };
    if (alignment_file == "-"){
        stream::for_each_parallel(cin, lambda);
    }
    else{
        ifstream in;
        in.open(alignment_file);
        if (in.good()){
            stream::for_each(in, lambda);
        }
    }



    //TODO handle custom scores settings.

    vz.emit(cout, format, annotate);



    return 0;
}

void help_compare(char** argv) {
    cerr << "usage: " << argv[0] << " compare [options] graph1 graph2" << endl
        << "Compare kmer sets of two graphs" << endl
        << endl
        << "options:" << endl
        << "    -d, --db-name1 FILE  use this db for graph1 (defaults to <graph1>.index/)" << endl
        << "    -e, --db-name2 FILE  use this db for graph2 (defaults to <graph1>.index/)" << endl
        << "    -t, --threads N      number of threads to use" << endl;
}

int main_compare(int argc, char** argv) {

    if (argc <= 3) {
        help_compare(argv);
        return 1;
    }

    string db_name1;
    string db_name2;
    int num_threads = 1;

    int c;
    optind = 2; // force optind past command positional argument
    while (true) {
        static struct option long_options[] =
        {
            {"help", no_argument, 0, 'h'},
            {"db-name1", required_argument, 0, 'd'},
            {"db-name2", required_argument, 0, 'e'},
            {"threads", required_argument, 0, 't'},
            {0, 0, 0, 0}
        };

        int option_index = 0;
        c = getopt_long (argc, argv, "hd:e:t:",
                long_options, &option_index);

        // Detect the end of the options.
        if (c == -1)
            break;

        switch (c)
        {

            case 'd':
                db_name1 = optarg;
                break;

            case 'e':
                db_name2 = optarg;
                break;

            case 't':
                num_threads = atoi(optarg);
                break;

            case 'h':
            case '?':
                help_compare(argv);
                exit(1);
                break;

            default:
                abort ();
        }
    }

    omp_set_num_threads(num_threads);

    string file_name1 = argv[optind++];
    string file_name2 = argv[optind];

    if (db_name1.empty()) {
        db_name1 = file_name1;
    }
    if (db_name2.empty()) {
        db_name2 = file_name2;
    }

    // Note: only supporting rocksdb index for now.

    Index index1;
    index1.open_read_only(db_name1);

    Index index2;
    index2.open_read_only(db_name2);

    pair<int64_t, int64_t> index1_vs_index2;
    pair<int64_t, int64_t> index2_vs_index1;

    // Index::compare is not parallel, but at least we can do the
    // two directions at the same time...
#pragma omp parallel sections
    {
#pragma omp section
        {
            index1_vs_index2 = index1.compare_kmers(index2);
        }
#pragma omp section
        {
            index2_vs_index1 = index2.compare_kmers(index1);
        }
    }
    {// <-- for emacs
        assert(index1_vs_index2.first == index2_vs_index1.first);

        int64_t db1_count = index1_vs_index2.first + index1_vs_index2.second;
        int64_t db2_count = index2_vs_index1.first + index2_vs_index1.second;
        int64_t db1_only = index1_vs_index2.second;
        int64_t db2_only = index2_vs_index1.second;
        int64_t db1_and_db2 = index1_vs_index2.first;
        int64_t db1_or_db2 = db1_only + db2_only + db1_and_db2;

        cout << "{\n"
            << "\"db1_path\": " << "\"" << db_name1 << "\"" << ",\n"
            << "\"db2_path\": " << "\"" << db_name2 << "\"" << ",\n"
            << "\"db1_total\": " << db1_count << ",\n"
            << "\"db2_total\": " << db2_count << ",\n"
            << "\"db1_only\": " << db1_only << ",\n"
            << "\"db2_only\": " << db2_only << ",\n"
            << "\"intersection\": " << db1_and_db2 << ",\n"
            << "\"union\": " << db1_or_db2 << "\n"
            << "}" << endl;
    }
    return 0;
}

void help_call(char** argv) {
    cerr << "usage: " << argv[0] << " call [options] <graph.vg> <pileup.vgpu> > sample_graph.vg" << endl
        << "Compute SNPs from pilup data (prototype! for evaluation only). " << endl
        << endl
        << "options:" << endl
        << "    -d, --min_depth         minimum depth of pileup (default=" << Caller::Default_min_depth <<")" << endl
        << "    -e, --max_depth         maximum depth of pileup (default=" << Caller::Default_max_depth <<")" << endl
        << "    -s, --min_support       minimum number of reads required to support snp (default=" << Caller::Default_min_support <<")" << endl
        << "    -r, --het_prior         prior for heterozygous genotype (default=" << Caller::Default_het_prior <<")" << endl
        << "    -q, --default_read_qual phred quality score to use if none found in the pileup (default="
        << (int)Caller::Default_default_quality << ")" << endl
        << "    -l, --leave_uncalled    leave un-called graph regions in output" << endl
        << "    -j, --json              output in JSON" << endl
        << "    -p, --progress          show progress" << endl
        << "    -t, --threads N         number of threads to use" << endl;
}

int main_call(int argc, char** argv) {

    if (argc <= 3) {
        help_call(argv);
        return 1;
    }

    double het_prior = Caller::Default_het_prior;
    int min_depth = Caller::Default_min_depth;
    int max_depth = Caller::Default_max_depth;
    int min_support = Caller::Default_min_support;
    int default_read_qual = Caller::Default_default_quality;
    bool leave_uncalled = false;
    bool output_json = false;
    bool show_progress = false;
    int thread_count = 1;

    int c;
    optind = 2; // force optind past command positional arguments
    while (true) {
        static struct option long_options[] =
        {
            {"min_depth", required_argument, 0, 'd'},
            {"max_depth", required_argument, 0, 'e'},
            {"min_support", required_argument, 0, 's'},
            {"default_read_qual", required_argument, 0, 'q'},
            {"leave_uncalled", no_argument, 0, 'l'},
            {"json", no_argument, 0, 'j'},
            {"progress", no_argument, 0, 'p'},
            {"het_prior", required_argument, 0, 'r'},
            {"threads", required_argument, 0, 't'},
            {0, 0, 0, 0}
        };

        int option_index = 0;
        c = getopt_long (argc, argv, "d:e:s:q:ljpr:t:",
                long_options, &option_index);

        /* Detect the end of the options. */
        if (c == -1)
            break;

        switch (c)
        {
            case 'd':
                min_depth = atoi(optarg);
                break;
            case 'e':
                max_depth = atoi(optarg);
                break;
            case 's':
                min_support = atoi(optarg);
                break;
            case 'q':
                default_read_qual = atoi(optarg);
                break;
            case 'l':
                leave_uncalled = true;
                break;
            case 'j':
                output_json = true;
                break;
            case 'p':
                show_progress = true;
                break;
            case 'r':
                het_prior = atof(optarg);
                break;
            case 't':
                thread_count = atoi(optarg);
                break;
            case 'h':
            case '?':
                /* getopt_long already printed an error message. */
                help_call(argv);
                exit(1);
                break;

            default:
                abort ();
        }
    }
    omp_set_num_threads(thread_count);
    thread_count = get_thread_count();

    // read the graph
    if (optind >= argc) {
        help_call(argv);
        return 1;
    }
    if (show_progress) {
        cerr << "Reading input graph" << endl;
    }
    VG* graph;
    string graph_file_name = argv[optind++];
    if (graph_file_name == "-") {
        graph = new VG(std::cin);
    } else {
        ifstream in;
        in.open(graph_file_name.c_str());
        if (!in) {
            cerr << "error: input file " << graph_file_name << " not found." << endl;
            exit(1);
        }
        graph = new VG(in);
    }

    // setup pileup stream
    if (optind >= argc) {
        help_call(argv);
        return 1;
    }
    string pileup_file_name = argv[optind];
    istream* pileup_stream = NULL;
    ifstream in;
    if (pileup_file_name == "-") {
        if (graph_file_name == "-") {
            cerr << "error: graph and pileup can't both be from stdin." << endl;
            exit(1);
        }
        pileup_stream = &std::cin;
    } else {
        in.open(pileup_file_name);
        if (!in) {
            cerr << "error: input file " << pileup_file_name << " not found." << endl;
            exit(1);
        }
        pileup_stream = &in;
    }

    // compute the variants.
    if (show_progress) {
        cerr << "Computing variants" << endl;
    }
    Caller caller(graph,
            het_prior, min_depth, max_depth, min_support,
            Caller::Default_min_frac, Caller::Default_min_likelihood,
            leave_uncalled, default_read_qual);

    function<void(NodePileup&)> lambda = [&caller](NodePileup& pileup) {
        caller.call_node_pileup(pileup);
    };
    stream::for_each(*pileup_stream, lambda);

    // map the edges from original graph
    if (show_progress) {
        cerr << "Mapping edges into call graph" << endl;
    }
    caller.update_call_graph();

    // write the call graph
    if (show_progress) {
        cerr << "Writing call graph" << endl;
    }
    caller.write_call_graph(cout, output_json);

    return 0;
}

void help_pileup(char** argv) {
    cerr << "usage: " << argv[0] << " pileup [options] <graph.vg> <alignment.gam> > out.vgpu" << endl
        << "Calculate pileup for each position in graph and output in VG Pileup format (list of protobuf NodePileups)." << endl
        << endl
        << "options:" << endl
        << "    -j, --json           output in JSON" << endl
        << "    -p, --progress       show progress" << endl
        << "    -t, --threads N      number of threads to use" << endl;
}

int main_pileup(int argc, char** argv) {

    if (argc <= 3) {
        help_pileup(argv);
        return 1;
    }

    bool output_json = false;
    bool show_progress = false;
    int thread_count = 1;

    int c;
    optind = 2; // force optind past command positional arguments
    while (true) {
        static struct option long_options[] =
        {
            {"json", required_argument, 0, 'j'},
            {"progress", required_argument, 0, 'p'},
            {"threads", required_argument, 0, 't'},
            {0, 0, 0, 0}
        };

        int option_index = 0;
        c = getopt_long (argc, argv, "jpt:",
                long_options, &option_index);

        /* Detect the end of the options. */
        if (c == -1)
            break;

        switch (c)
        {
            case 'j':
                output_json = true;
                break;
            case 'p':
                show_progress = true;
                break;
            case 't':
                thread_count = atoi(optarg);
                break;
            case 'h':
            case '?':
                /* getopt_long already printed an error message. */
                help_pileup(argv);
                exit(1);
                break;

            default:
                abort ();
        }
    }
    omp_set_num_threads(thread_count);
    thread_count = get_thread_count();

    // read the graph
    if (show_progress) {
        cerr << "Reading input graph" << endl;
    }
    VG* graph;
    string graph_file_name = argv[optind++];
    if (graph_file_name == "-") {
        graph = new VG(std::cin);
    } else {
        ifstream in;
        in.open(graph_file_name.c_str());
        if (!in) {
            cerr << "error: input file " << graph_file_name << " not found." << endl;
            exit(1);
        }
        graph = new VG(in);
    }

    // setup alignment stream
    string alignments_file_name = argv[optind++];
    istream* alignment_stream = NULL;
    ifstream in;
    if (alignments_file_name == "-") {
        if (graph_file_name == "-") {
            cerr << "error: graph and alignments can't both be from stdin." << endl;
            exit(1);
        }
        alignment_stream = &std::cin;
    } else {
        in.open(alignments_file_name);
        if (!in) {
            cerr << "error: input file " << graph_file_name << " not found." << endl;
            exit(1);
        }
        alignment_stream = &in;
    }

    // compute the pileups.
    if (show_progress) {
        cerr << "Computing pileups" << endl;
    }
    vector<Pileups> pileups(thread_count);
    function<void(Alignment&)> lambda = [&pileups, &graph](Alignment& aln) {
        int tid = omp_get_thread_num();
        pileups[tid].compute_from_alignment(*graph, aln);
    };
    stream::for_each_parallel(*alignment_stream, lambda);

    // single-threaded (!) merge
    if (show_progress && pileups.size() > 1) {
        cerr << "Merging pileups" << endl;
    }
    for (int i = 1; i < pileups.size(); ++i) {
        pileups[0].merge(pileups[i]);
    }
    // spit out the pileup
    if (show_progress) {
        cerr << "Writing pileups" << endl;
    }
    if (output_json == false) {
        pileups[0].write(std::cout);
    } else {
        pileups[0].to_json(std::cout);
    }

    delete graph;
    return 0;
}

void help_msga(char** argv) {
    cerr << "usage: " << argv[0] << " msga [options] >graph.vg" << endl
        << "Multiple sequence / graph aligner." << endl
        << endl
        << "options:" << endl
        << "inputs:" << endl
        << "    -f, --from FILE         use sequences in (fasta) FILE" << endl
        << "    -n, --name NAME         include this sequence" << endl
        << "                             (If any --name is specified, use only" << endl
        << "                              specified sequences from FASTA files.)" << endl
        << "    -b, --base NAME         use this sequence as the graph basis if graph is empty" << endl
        << "    -s, --seq SEQUENCE      literally include this sequence" << endl
        << "    -g, --graph FILE        include this graph" << endl
        << "mem mapping:" << endl
        << "    -L, --min-mem-length N  ignore SMEMs shorter than this length (default: 0/unset)" << endl
        << "    -Y, --max-mem-length N  ignore SMEMs longer than this length by stopping backward search (default: 0/unset)" << endl
        << "    -H, --hit-max N         SMEMs which have >N hits in our index (default: 100)" << endl
        << "    -c, --context-depth N   follow this many steps out from each subgraph for alignment (default: 7)" << endl
        << "    -T, --thread-ex N       cluster nodes when successive ids are within this distance (default: 10)" << endl
        << "    -P, --min-score N       accept alignment only if the normalized alignment score is >N (default: 0.75)" << endl
        << "    -B, --band-width N      use this bandwidth when mapping (default: 256)" << endl
        << "    -G, --greedy-accept     if a tested alignment achieves -S score/bp don't try clusters with fewer hits" << endl
        << "    -S, --accept-score N    accept early alignment if the normalized alignment score is > N and -G is set" << endl
        << "    -M, --max-attempts N    only attempt the N best subgraphs ranked by SMEM support (default: 10)" << endl
        << "    -q, --max-target-x N    skip cluster subgraphs with length > N*read_length (default: 100; 0=unset)" << endl
        << "    -I, --max-multimaps N   if N>1, keep N best mappings of each band, resolve alignment by DP (default: 1)" << endl
        << "index generation:" << endl
        << "    -K, --idx-kmer-size N   use kmers of this size for building the GCSA indexes (default: 16)" << endl
        << "    -O, --idx-no-recomb     index only embedded paths, not recombinations of them" << endl
        << "    -E, --idx-edge-max N    reduce complexity of graph indexed by GCSA using this edge max (default: off)" << endl
        << "    -Q, --idx-prune-subs N  prune subgraphs shorter than this length from input graph to GCSA (default: off)" << endl
        << "    -m, --node-max N        chop nodes to be shorter than this length (default: 2* --idx-kmer-size)" << endl
        << "    -X, --idx-doublings N   use this many doublings when building the GCSA indexes (default: 2)" << endl
        << "graph normalization:" << endl
        << "    -N, --normalize         normalize the graph after assembly" << endl
        << "    -z, --allow-nonpath     don't remove parts of the graph that aren't in the paths of the inputs" << endl
        << "    -D, --debug             print debugging information about construction to stderr" << endl
        << "    -A, --debug-align       print debugging information about alignment to stderr" << endl
        << "    -t, --threads N         number of threads to use" << endl
        << endl
        << "Construct a multiple sequence alignment from all sequences in the" << endl
        << "input fasta-format files, graphs, and sequences. Uses the MEM mapping algorithm." << endl
        << endl
        << "Emits the resulting MSA as a (vg-format) graph." << endl;
}

int main_msga(int argc, char** argv) {

    if (argc == 2) {
        help_msga(argv);
        return 1;
    }

    vector<string> fasta_files;
    set<string> seq_names;
    vector<string> sequences;
    vector<string> graph_files;
    string base_seq_name;
    int idx_kmer_size = 16;
    int idx_doublings = 2;
    int best_clusters = 0;
    int hit_max = 100;
    int max_attempts = 10;
    // if we set this above 1, we use a dynamic programming process to determine the
    // optimal alignment through a series of bands based on a proximity metric
    int max_multimaps = 1;
    // if this is set too low, we may miss optimal alignments
    int context_depth = 7;
    // same here; initial clustering
    int thread_extension = 10;
    float min_norm_score = 0.75;
    int band_width = 256;
    size_t doubling_steps = 2;
    bool debug = false;
    bool debug_align = false;
    size_t node_max = 0;
    int alignment_threads = 1;
    int edge_max = 0;
    int subgraph_prune = 0;
    bool normalize = false;
    bool allow_nonpath = false;
    int iter_max = 1;
    int max_mem_length = 0;
    int min_mem_length = 0;
    bool greedy_accept = false;
    float accept_score = 0;
    int max_target_factor = 100;
    bool idx_path_only = false;

    int c;
    optind = 2; // force optind past command positional argument
    while (true) {
        static struct option long_options[] =

        {
            {"help", no_argument, 0, 'h'},
            {"from", required_argument, 0, 'f'},
            {"name", required_argument, 0, 'n'},
            {"seq", required_argument, 0, 's'},
            {"graph", required_argument, 0, 'g'},
            {"base", required_argument, 0, 'b'},
            {"idx-kmer-size", required_argument, 0, 'K'},
            {"idx-no-recomb", no_argument, 0, 'O'},
            {"idx-doublings", required_argument, 0, 'X'},
            {"band-width", required_argument, 0, 'B'},
            {"debug", no_argument, 0, 'D'},
            {"debug-align", no_argument, 0, 'A'},
            {"context-depth", required_argument, 0, 'c'},
            {"min-score", required_argument, 0, 'P'},
            {"idx-edge-max", required_argument, 0, 'E'},
            {"idx-prune-subs", required_argument, 0, 'Q'},
            {"normalize", no_argument, 0, 'N'},
            {"allow-nonpath", no_argument, 0, 'z'},
            {"min-mem-length", required_argument, 0, 'L'},
            {"max-mem-length", required_argument, 0, 'Y'},
            {"hit-max", required_argument, 0, 'H'},
            {"threads", required_argument, 0, 't'},
            {"node-max", required_argument, 0, 'm'},
            {"greedy-accept", no_argument, 0, 'G'},
            {"accept-score", required_argument, 0, 'S'},
            {"max-attempts", required_argument, 0, 'M'},
            {"thread-ex", required_argument, 0, 'T'},
            {"max-target-x", required_argument, 0, 'q'},
            {"max-multimaps", required_argument, 0, 'I'},
            {0, 0, 0, 0}
        };

        int option_index = 0;
        c = getopt_long (argc, argv, "hf:n:s:g:b:K:X:B:DAc:P:E:Q:NzI:L:Y:H:t:m:GS:M:T:q:OI:",
                long_options, &option_index);

        // Detect the end of the options.
        if (c == -1)
            break;

        switch (c)
        {


            case 'L':
                min_mem_length = atoi(optarg);
                break;

            case 'Y':
                max_mem_length = atoi(optarg);
                break;

            case 'H':
                hit_max = atoi(optarg);
                break;

            case 'I':
                max_multimaps = atoi(optarg);
                break;

            case 'q':
                max_target_factor = atoi(optarg);
                break;

            case 'M':
                max_attempts = atoi(optarg);
                break;

            case 'T':
                thread_extension = atoi(optarg);
                break;

            case 'G':
                greedy_accept = true;
                break;

            case 'S':
                accept_score = atof(optarg);
                break;

            case 'c':
                context_depth = atoi(optarg);
                break;


            case 'f':
                fasta_files.push_back(optarg);
                break;

            case 'n':
                seq_names.insert(optarg);
                break;

            case 's':
                sequences.push_back(optarg);
                break;

            case 'b':
                base_seq_name = optarg;
                break;

            case 'g':
                if (graph_files.size() != 0) {
                    cerr << "[vg msga] Error: graph-graph alignment is not yet implemented." << endl
                        << "We can only use one input graph." << endl;
                    return 1;
                }
                graph_files.push_back(optarg);
                break;

            case 'B':
                band_width = atoi(optarg);
                break;

            case 'D':
                debug = true;
                break;

            case 'A':
                debug_align = true;
                break;

            case 'X':
                doubling_steps = atoi(optarg);
                break;

            case 'K':
                idx_kmer_size = atoi(optarg);
                break;


            case 'O':
                idx_path_only = true;
                break;

            case 'm':
                node_max = atoi(optarg);
                break;

            case 'N':
                normalize = true;
                break;


            case 'P':
                min_norm_score = atof(optarg);
                break;

            case 't':
                omp_set_num_threads(atoi(optarg));
                alignment_threads = atoi(optarg);
                break;

            case 'Q':
                subgraph_prune = atoi(optarg);
                break;

            case 'E':
                edge_max = atoi(optarg);
                break;

            case 'z':
                allow_nonpath = true;
                break;

            case 'h':
            case '?':
                help_msga(argv);
                exit(1);
                break;

            default:
                abort ();
        }
    }

    // build the graph or read it in from input
    VG* graph;
    if (graph_files.size() == 1) {
        string file_name = graph_files.front();
        if (file_name == "-") {
            graph = new VG(std::cin);
        } else {
            ifstream in;
            in.open(file_name.c_str());
            graph = new VG(in);
        }
    } else {
        graph = new VG;
    }

    // we should chop up the inputs into bits
    // then run a kind of alignment/overlap assembly on them
    // to generate the new graph/msa
    // TODO refactor into class

    // map from name to sequence, just a transformation of FASTA records
    map<string, string> strings;

    // open the fasta files, read in the sequences
    vector<string> names_in_order;

    for (auto& fasta_file_name : fasta_files) {
        FastaReference ref;
        ref.open(fasta_file_name);
        if (debug) cerr << "loading " << fasta_file_name << endl;
        for (auto& name : ref.index->sequenceNames) {
            // only use the sequence if we have whitelisted it
            string seq = ref.getSequence(name);
            strings[name] = seq;
        }
    }

    // give a null label to sequences passed on the command line
    // thus far there is no way to specify these (use fasta instead)
    for (auto& s : sequences) {
        strings[sha1head(s, 8)] = s;
    }

    // align, include, repeat

    if (debug) cerr << "preparing initial graph" << endl;

    // if our graph is empty, we need to take the first sequence and build a graph from it
    if (graph->empty()) {
        // what's the first sequence?
        if (base_seq_name.empty()) {
            graph->create_node(strings.begin()->second);
        } else {
            // we specified one we wanted to use as the first
            graph->create_node(strings[base_seq_name]);
        }
    }

    size_t max_query_size = pow(2, doubling_steps) * idx_kmer_size;
    // limit max node size
    if (!node_max) node_max = 2*idx_kmer_size;
    graph->dice_nodes(node_max);
    graph->sort();
    graph->compact_ids();

    // questions:
    // should we preferentially use sequences from fasta files in the order they were given?
    // (considering this a todo)
    // reverse complement?
    Mapper* mapper = nullptr;
    gcsa::GCSA* gcsaidx = nullptr;
    gcsa::LCPArray* lcpidx = nullptr;
    xg::XG* xgidx = nullptr;
    size_t iter = 0;

    auto rebuild = [&](VG* graph) {
        //stringstream s; s << iter++ << ".vg";

        if (mapper) delete mapper;
        if (xgidx) delete xgidx;
        if (gcsaidx) delete gcsaidx;
        if (lcpidx) delete lcpidx;

        if (debug) cerr << "building xg index" << endl;
        xgidx = new xg::XG(graph->graph);
        if (debug) cerr << "building GCSA2 index" << endl;
        if (edge_max) {
            VG gcsa_graph = *graph; // copy the graph
            // remove complex components
            gcsa_graph.prune_complex_with_head_tail(idx_kmer_size, edge_max);
            if (subgraph_prune) gcsa_graph.prune_short_subgraphs(subgraph_prune);
            // then index
            gcsa_graph.build_gcsa_lcp(gcsaidx, lcpidx, idx_kmer_size, idx_path_only, false, doubling_steps);
        } else {
            // if no complexity reduction is requested, just build the index
            graph->build_gcsa_lcp(gcsaidx, lcpidx, idx_kmer_size, idx_path_only, false, doubling_steps);
        }
        mapper = new Mapper(xgidx, gcsaidx, lcpidx);
        { // set mapper variables
            mapper->debug = debug_align;
            mapper->context_depth = context_depth;
            mapper->thread_extension = thread_extension;
            mapper->max_attempts = max_attempts;
            mapper->min_norm_score = min_norm_score;
            mapper->alignment_threads = alignment_threads;
            mapper->max_mem_length = max_mem_length;
            mapper->min_mem_length = min_mem_length;
            mapper->hit_max = hit_max;
            mapper->greedy_accept = greedy_accept;
            mapper->max_target_factor = max_target_factor;
            mapper->max_multimaps = max_multimaps;
            if (accept_score) mapper->accept_norm_score = accept_score;
        }
    };

    // set up the graph for mapping
    rebuild(graph);

    // todo restructure so that we are trying to map everything
    // add alignment score/bp bounds to catch when we get a good alignment
    for (auto& sp : strings) {
        bool incomplete = true; // complete when we've fully included the sequence set
        int iter = 0;
        auto& name = sp.first;
        //graph->serialize_to_file("msga-pre-" + name + ".vg");
        while (incomplete && iter++ < iter_max) {
            stringstream s; s << iter; string iterstr = s.str();
            if (debug) cerr << name << ": adding to graph" << iter << endl;
            vector<Path> paths;
            vector<Alignment> alns;
            int j = 0;
            // TODO we should use just one seq
            auto& seq = sp.second;
            // align to the graph
            if (debug) cerr << name << ": aligning sequence of " << seq.size() << "bp against " <<
                graph->node_count() << " nodes" << endl;
            Alignment aln = simplify(mapper->align(seq, 0, 0, band_width));
            auto aln_seq = graph->path_string(aln.path());
            if (aln_seq != seq) {
                cerr << "[vg msga] alignment corrupted, failed to obtain correct banded alignment (alignment seq != input seq)" << endl;
                cerr << "expected " << seq << endl;
                cerr << "got      " << aln_seq << endl;
                ofstream f(name + "-failed-alignment-" + convert(j) + ".gam");
                stream::write(f, 1, (std::function<Alignment(uint64_t)>)([&aln](uint64_t n) { return aln; }));
                f.close();
                graph->serialize_to_file(name + "-corrupted-alignment.vg");
                exit(1);
            }
            alns.push_back(aln);
            //if (debug) cerr << pb2json(aln) << endl; // huge in some cases
            paths.push_back(aln.path());
            paths.back().set_name(name); // cache name to trigger inclusion of path elements in graph by edit

            /*
               ofstream f(name + "-pre-edit-" + convert(j) + ".gam");
               stream::write(f, 1, (std::function<Alignment(uint64_t)>)([&aln](uint64_t n) { return aln; }));
               f.close();
               */

            ++j;

            // now take the alignment and modify the graph with it
            if (debug) cerr << name << ": editing graph" << endl;
            //graph->serialize_to_file(name + "-pre-edit.vg");
            graph->edit(paths);
            //if (!graph->is_valid()) cerr << "invalid after edit" << endl;
            //graph->serialize_to_file(name + "-immed-post-edit.vg");
            graph->dice_nodes(node_max);
            //if (!graph->is_valid()) cerr << "invalid after dice" << endl;
            //graph->serialize_to_file(name + "-post-dice.vg");
            if (debug) cerr << name << ": sorting and compacting ids" << endl;
            graph->sort();
            //if (!graph->is_valid()) cerr << "invalid after sort" << endl;
            graph->compact_ids(); // xg can't work unless IDs are compacted.
            //if (!graph->is_valid()) cerr << "invalid after compact" << endl;

            // the edit needs to cut nodes at mapping starts and ends
            // thus allowing paths to be included that map directly to entire nodes
            // XXX

            // check that all is well
            //graph->serialize_to_file(name + "-pre-index.vg");
            rebuild(graph);

            // verfy validity of path
            bool is_valid = graph->is_valid();
            auto path_seq = graph->path_string(graph->paths.path(name));
            incomplete = !(path_seq == seq) || !is_valid;
            if (incomplete) {
                cerr << "[vg msga] failed to include alignment, retrying " << endl
                    << "expected " << seq << endl
                    << "got " << path_seq << endl
                    << pb2json(aln.path()) << endl
                    << pb2json(graph->paths.path(name)) << endl;
                graph->serialize_to_file(name + "-post-edit.vg");
            }
        }
        // if (debug && !graph->is_valid()) cerr << "graph is invalid" << endl;
        if (incomplete && iter >= iter_max) {
            cerr << "[vg msga] Error: failed to include path " << name << endl;
            exit(1);
        }
    }

    // auto include_paths = [&mapper,
    //      kmer_size,
    //      kmer_stride,
    //      band_width,
    //      debug,
    //      &strings](VG* graph) {
    //          // include the paths in the graph
    //          if (debug) cerr << "including paths" << endl;
    //          for (auto& group : strings) {
    //              auto& name = group.first;
    //              if (debug) cerr << name << ": tracing path through graph" << endl;
    //              auto& seq = group.second;
    //              if (debug) cerr << name << ": aligning sequence of " << seq.size() << "bp" << endl;
    //              Alignment aln = mapper->align(seq, kmer_size, kmer_stride, band_width);
    //              //if (debug) cerr << "alignment score: " << aln.score() << endl;
    //              aln.mutable_path()->set_name(name);
    //              //if (debug) cerr << "alignment: " << pb2json(aln) << endl;
    //              // todo simplify in the mapper itself when merging the banded bits
    //              if (debug) cerr << name << ": labeling" << endl;
    //              graph->include(aln.path());
    //              // now repeat back the path
    //          }
    //      };

    if (normalize) {
        if (debug) cerr << "normalizing graph" << endl;
        graph->remove_non_path();
        graph->normalize();
        graph->dice_nodes(node_max);
        graph->sort();
        graph->compact_ids();
        if (!graph->is_valid()) {
            cerr << "[vg msga] warning! graph is not valid after normalization" << endl;
        }
    }

    // remove nodes in the graph that have no assigned paths
    // this should be pretty minimal now that we've made one iteration
    if (!allow_nonpath) {
        graph->remove_non_path();
    }

    // finally, validate the included paths
    set<string> failures;
    for (auto& sp : strings) {
        auto& name = sp.first;
        auto& seq = sp.second;
        if (seq != graph->path_string(graph->paths.path(name))) {
            /*
               cerr << "failed inclusion" << endl
               << "expected " << graph->path_string(graph->paths.path(name)) << endl
               << "got      " << seq << endl;
               */
            failures.insert(name);
        }
    }

    if (!failures.empty()) {
        stringstream ss;
        ss << "vg-msga-failed-include_";
        for (auto& s : failures) {
            cerr << "[vg msga] Error: failed to include path " << s << endl;
            ss << s << "_";
        }
        ss << ".vg";
        graph->serialize_to_file(ss.str());
        exit(1);
    }

    // return the graph
    graph->serialize_to_ostream(std::cout);
    delete graph;

    // todo....
    //
    // strategy for graph/graph alignment
    // ---------------
    // multiple graphs can be aligned by converting them into collections of named sequences
    // e.g. using a strided sampling of a long kmer space
    // of sufficient length to align to a second graph
    //
    // the multi-graph alignment is a graph which contains both of the
    // with homologous sequences merged and the paths from the input graphs retained
    //
    // a progressive approach can be used, where we first attempt to construct a graph using a particular
    // sequence size
    // then, by labeling the first graph where it is shown to map to the new graph, we can retain only
    // the portion which was not included, then attempt to include the remaining fragments using
    // more compute-intensive parameters
    //
    // to limit path complexity, random walks should be used to sample the path space of the first graph
    // we can erode the graph we are aligning as regions of it become completely aligned,
    // so as to avoid over-sampling the graph
    // we already have functionality for this in `vg sim`
    //
    // this is an elaborate but easily-written and flexible approach to aligning large graphs
    // efficiently

    return 0;
}

void help_surject(char** argv) {
    cerr << "usage: " << argv[0] << " surject [options] <aln.gam> >[proj.cram]" << endl
        << "Transforms alignments to be relative to particular paths." << endl
        << endl
        << "options:" << endl
        << "    -d, --db-name DIR       use the graph in this database" << endl
        << "    -t, --threads N         number of threads to use" << endl
        << "    -p, --into-path NAME    surject into just this path" << endl
        << "    -i, --into-paths FILE   surject into nonoverlapping path names listed in FILE (one per line)" << endl
        << "    -P, --into-prefix NAME  surject into all paths with NAME as their prefix" << endl
        //<< "    -H, --header-from FILE  use the header in the SAM/CRAM/BAM file for the output" << endl
        // todo, reenable
        // << "    -c, --cram-output       write CRAM to stdout (default is vg::Aligment/GAM format)" << endl
        // << "    -f, --reference FILE    use this file when writing CRAM to rebuild sequence header" << endl
        << "    -b, --bam-output        write BAM to stdout" << endl
        << "    -s, --sam-output        write SAM to stdout" << endl
        << "    -C, --compression N     level for compression [0-9]" << endl
        << "    -w, --window N          use N nodes on either side of the alignment to surject (default 5)" << endl;
}

int main_surject(int argc, char** argv) {

    if (argc == 2) {
        help_surject(argv);
        return 1;
    }

    string db_name;
    string path_name;
    string path_prefix;
    string path_file;
    string output_type = "gam";
    string input_type = "gam";
    string header_file;
    int compress_level = 9;
    int window = 5;
    string fasta_filename;

    int c;
    optind = 2; // force optind past command positional argument
    while (true) {
        static struct option long_options[] =
        {
            {"help", no_argument, 0, 'h'},
            {"db-name", required_argument, 0, 'd'},
            {"threads", required_argument, 0, 't'},
            {"into-path", required_argument, 0, 'p'},
            {"into-paths", required_argument, 0, 'i'},
            {"into-prefix", required_argument, 0, 'P'},
            {"cram-output", no_argument, 0, 'c'},
            {"reference", required_argument, 0, 'f'},
            {"bam-output", no_argument, 0, 'b'},
            {"sam-output", no_argument, 0, 's'},
            {"header-from", required_argument, 0, 'H'},
            {"compress", required_argument, 0, 'C'},
            {"window", required_argument, 0, 'w'},
            {0, 0, 0, 0}
        };

        int option_index = 0;
        c = getopt_long (argc, argv, "hd:p:i:P:cbsH:C:t:w:f:",
                long_options, &option_index);

        // Detect the end of the options.
        if (c == -1)
            break;

        switch (c)
        {

            case 'd':
                db_name = optarg;
                break;

            case 'p':
                path_name = optarg;
                break;

            case 'i':
                path_file = optarg;
                break;

            case 'P':
                path_prefix = optarg;
                break;

            case 'H':
                header_file = optarg;
                break;

            case 'c':
                output_type = "cram";
                break;

            case 'f':
                fasta_filename = optarg;
                break;

            case 'b':
                output_type = "bam";
                break;

            case 's':
                compress_level = -1;
                output_type = "sam";
                break;

            case 't':
                omp_set_num_threads(atoi(optarg));
                break;

            case 'C':
                compress_level = atoi(optarg);
                break;

            case 'w':
                window = atoi(optarg);
                break;

            case 'h':
            case '?':
                help_surject(argv);
                exit(1);
                break;

            default:
                abort ();
        }
    }

    string file_name = argv[optind];

    Index index;
    // open index
    index.open_read_only(db_name);

    set<string> path_names;
    if (!path_file.empty()){
        // open the file
        ifstream in(path_file);
        string line;
        while (std::getline(in,line)) {
            path_names.insert(line);
        }
    } else {
        path_names.insert(path_name);
    }

    if (input_type == "gam") {
        if (output_type == "gam") {
            int thread_count = get_thread_count();
            vector<vector<Alignment> > buffer;
            buffer.resize(thread_count);
            function<void(Alignment&)> lambda = [&index, &path_names, &buffer, &window](Alignment& src) {
                int tid = omp_get_thread_num();
                Alignment surj;
                string path_name;
                int64_t path_pos;
                index.surject_alignment(src, path_names, surj, path_name, path_pos, window);
                buffer[tid].push_back(surj);
                stream::write_buffered(cout, buffer[tid], 100);
            };
            if (file_name == "-") {
                stream::for_each_parallel(std::cin, lambda);
            } else {
                ifstream in;
                in.open(file_name.c_str());
                stream::for_each_parallel(in, lambda);
            }
            for (int i = 0; i < thread_count; ++i) {
                stream::write_buffered(cout, buffer[i], 0); // flush
            }
        } else {
            char out_mode[5];
            string out_format = "";
            strcpy(out_mode, "w");
            if (output_type == "bam") { out_format = "b"; }
            else if (output_type == "cram") { out_format = "c"; }
            else { out_format = ""; }
            strcat(out_mode, out_format.c_str());
            if (compress_level >= 0) {
                char tmp[2];
                tmp[0] = compress_level + '0'; tmp[1] = '\0';
                strcat(out_mode, tmp);
            }
            // get the header
            /*
               if (header_file.empty()) {
               cerr << "[vg surject] error: --header-from must be specified for SAM/BAM/CRAM output" << endl;
               return 1;
               }
               */
            string header;
            map<string, int64_t> path_by_id = index.paths_by_id();
            map<string, pair<pair<int64_t, bool>, pair<int64_t, bool>>> path_layout;
            map<string, int64_t> path_length;
            index.path_layout(path_layout, path_length);
            int thread_count = get_thread_count();
            vector<vector<tuple<string, int64_t, Alignment> > > buffer;
            buffer.resize(thread_count);
            map<string, string> rg_sample;

            // bam/sam/cram output
            samFile* out = 0;
            int buffer_limit = 100;

            bam_hdr_t* hdr = NULL;
            int64_t count = 0;
            omp_lock_t output_lock;
            omp_init_lock(&output_lock);

            // handles buffers, possibly opening the output file if we're on the first record
            auto handle_buffer =
                [&hdr, &header, &path_length, &rg_sample, &buffer_limit,
                &out_mode, &out, &output_lock, &fasta_filename](vector<tuple<string, int64_t, Alignment> >& buf) {
                    if (buf.size() >= buffer_limit) {
                        // do we have enough data to open the file?
#pragma omp critical (hts_header)
                        {
                            if (!hdr) {
                                hdr = hts_string_header(header, path_length, rg_sample);
                                if ((out = sam_open("-", out_mode)) == 0) {
                                    /*
                                       if (!fasta_filename.empty()) {
                                       string fai_filename = fasta_filename + ".fai";
                                       hts_set_fai_filename(out, fai_filename.c_str());
                                       }
                                       */
                                    cerr << "[vg surject] failed to open stdout for writing HTS output" << endl;
                                    exit(1);
                                } else {
                                    // write the header
                                    if (sam_hdr_write(out, hdr) != 0) {
                                        cerr << "[vg surject] error: failed to write the SAM header" << endl;
                                    }
                                }
                            }
                        }
                        // try to get a lock, and force things if we've built up a huge buffer waiting
                        if (omp_test_lock(&output_lock) || buf.size() > 10*buffer_limit) {
                            for (auto& s : buf) {
                                auto& path_nom = get<0>(s);
                                auto& path_pos = get<1>(s);
                                auto& surj = get<2>(s);
                                string cigar = cigar_against_path(surj);
                                bam1_t* b = alignment_to_bam(header,
                                        surj,
                                        path_nom,
                                        path_pos,
                                        cigar,
                                        "=",
                                        path_pos,
                                        0);
                                int r = 0;
#pragma omp critical (cout)
                                r = sam_write1(out, hdr, b);
                                if (r == 0) { cerr << "[vg surject] error: writing to stdout failed" << endl; exit(1); }
                                bam_destroy1(b);
                            }
                            omp_unset_lock(&output_lock);
                            buf.clear();
                        }
                    }
                };

            function<void(Alignment&)> lambda = [&index,
                &path_names,
                &path_length,
                &window,
                &rg_sample,
                &header,
                &out,
                &buffer,
                &count,
                &hdr,
                &out_mode,
                &handle_buffer](Alignment& src) {
                    int tid = omp_get_thread_num();
                    Alignment surj;
                    string path_name;
                    int64_t path_pos;
                    index.surject_alignment(src, path_names, surj, path_name, path_pos, window);
                    if (!surj.path().mapping_size()) {
                        surj = src;
                    }
                    // record
                    if (!hdr && !surj.read_group().empty() && !surj.sample_name().empty()) {
#pragma omp critical (hts_header)
                        rg_sample[surj.read_group()] = surj.sample_name();
                    }

                    buffer[tid].push_back(make_tuple(path_name, path_pos, surj));
                    handle_buffer(buffer[tid]);

                };

            // now apply the alignment processor to the stream
            if (file_name == "-") {
                stream::for_each_parallel(std::cin, lambda);
            } else {
                ifstream in;
                in.open(file_name.c_str());
                stream::for_each_parallel(in, lambda);
            }
            buffer_limit = 0;
            for (auto& buf : buffer) {
                handle_buffer(buf);
            }
            bam_hdr_destroy(hdr);
            sam_close(out);
            omp_destroy_lock(&output_lock);
        }
    }
    cout.flush();

    return 0;
}

void help_mod(char** argv) {
    cerr << "usage: " << argv[0] << " mod [options] <graph.vg> >[mod.vg]" << endl
        << "Modifies graph, outputs modified on stdout." << endl
        << endl
        << "options:" << endl
        << "    -i, --include-aln FILE  merge the paths implied by alignments into the graph" << endl
        << "    -P, --label-paths       don't edit with -i alignments, just use them for labeling the graph" << endl
        << "    -c, --compact-ids       should we sort and compact the id space? (default false)" << endl
        << "    -C, --compact-ranks     compact mapping ranks in paths" << endl
        << "    -z, --sort              sort the graph using an approximate topological sort" << endl
        << "    -b, --break-cycles      use an approximate topological sort to break cycles in the graph" << endl
        << "    -n, --normalize         normalize the graph so that edges are always non-redundant" << endl
        << "                            (nodes have unique starting and ending bases relative to neighbors," << endl
        << "                            and edges that do not introduce new paths are removed and neighboring" << endl
        << "                            nodes are merged)" << endl
        << "    -s, --simplify          remove redundancy from the graph that will not change its path space" << endl
        << "    -T, --strong-connect    outputs the strongly-connected components of the graph" << endl
        << "    -d, --dagify-step N     copy strongly connected components of the graph N times, forwarding" << endl
        << "                            edges from old to new copies to convert the graph into a DAG" << endl
        << "    -w, --dagify-to N       copy strongly connected components of the graph forwarding" << endl
        << "                            edges from old to new copies to convert the graph into a DAG" << endl
        << "                            until the shortest path through each SCC is N bases long" << endl
        << "    -L, --dagify-len-max N  stop a dagification step if the unrolling component has this much sequence" << endl
        << "    -U, --unroll N          using backtracking to unroll cycles in the graph, preserving paths of length N" << endl
        << "    -B, --max-branch N      maximum number of branchings to consider when unrolling" << endl
        << "    -f, --unfold N          represent inversions accesible up to N from the forward" << endl
        << "                            component of the graph" << endl
        << "    -O, --orient-forward    orient the nodes in the graph forward" << endl
        << "    -D, --drop-paths        remove the paths of the graph" << endl
        << "    -r, --retain-path NAME  remove any path not specified for retention" << endl
        << "    -k, --keep-path NAME    keep only nodes and edges in the path" << endl
        << "    -N, --remove-non-path   keep only nodes and edges which are part of paths" << endl
        << "    -o, --remove-orphans    remove orphan edges from graph (edge specified but node missing)" << endl
        << "    -R, --remove-null       removes nodes that have no sequence, forwarding their edges" << endl
        << "    -g, --subgraph ID       gets the subgraph rooted at node ID, multiple allowed" << endl
        << "    -x, --context N         steps the subgraph out by N steps (default: 1)" << endl
        << "    -p, --prune-complex     remove nodes that are reached by paths of --path-length which" << endl
        << "                            cross more than --edge-max edges" << endl
        << "    -S, --prune-subgraphs   remove subgraphs which are shorter than --length" << endl
        << "    -l, --length N          for pruning complex regions and short subgraphs" << endl
        << "    -X, --chop N            chop nodes in the graph so they are not more than N bp long" << endl
        << "    -u, --unchop            where two nodes are only connected to each other and by one edge" << endl
        << "                            replace the pair with a single node that is the concatenation of their labels" << endl
        << "    -K, --kill-labels       delete the labels from the graph, resulting in empty nodes" << endl
        << "    -e, --edge-max N        only consider paths which make edge choices at <= this many points" << endl
        << "    -m, --markers           join all head and tails nodes to marker nodes" << endl
        << "                            ('###' starts and '$$$' ends) of --path-length, for debugging" << endl
        << "    -F, --force-path-match  sets path edits explicitly equal to the nodes they traverse" << endl
        << "    -t, --threads N         for tasks that can be done in parallel, use this many threads" << endl;
}

int main_mod(int argc, char** argv) {

    if (argc == 2) {
        help_mod(argv);
        return 1;
    }

    string path_name;
    bool remove_orphans = false;
    string aln_file;
    bool label_paths = false;
    bool compact_ids = false;
    bool prune_complex = false;
    int path_length = 0;
    int edge_max = 0;
    int chop_to = 0;
    bool add_start_and_end_markers = false;
    bool prune_subgraphs = false;
    bool kill_labels = false;
    bool simplify_graph = false;
    bool unchop = false;
    bool normalize_graph = false;
    bool sort_graph = false;
    bool remove_non_path = false;
    bool compact_ranks = false;
    bool drop_paths = false;
    bool force_path_match = false;
    set<string> paths_to_retain;
    vector<int64_t> root_nodes;
    int32_t context_steps;
    bool remove_null;
    bool strong_connect = false;
    uint32_t unroll_to = 0;
    uint32_t unfold_to = 0;
    uint32_t unroll_max_branch = 0;
    bool break_cycles = false;
    uint32_t dagify_steps = 0;
    uint32_t dagify_to = 0;
    uint32_t dagify_component_length_max = 0;
    bool orient_forward = false;

    int c;
    optind = 2; // force optind past command positional argument
    while (true) {
        static struct option long_options[] =

        {
            {"help", no_argument, 0, 'h'},
            {"include-aln", required_argument, 0, 'i'},
            {"compact-ids", no_argument, 0, 'c'},
            {"compact-ranks", no_argument, 0, 'C'},
            {"drop-paths", no_argument, 0, 'D'},
            {"keep-path", required_argument, 0, 'k'},
            {"remove-orphans", no_argument, 0, 'o'},
            {"prune-complex", no_argument, 0, 'p'},
            {"prune-subgraphs", no_argument, 0, 'S'},
            {"length", required_argument, 0, 'l'},
            {"edge-max", required_argument, 0, 'e'},
            {"chop", required_argument, 0, 'X'},
            {"kill-labels", no_argument, 0, 'K'},
            {"markers", no_argument, 0, 'm'},
            {"threads", no_argument, 0, 't'},
            {"label-paths", no_argument, 0, 'P'},
            {"simplify", no_argument, 0, 's'},
            {"unchop", no_argument, 0, 'u'},
            {"normalize", no_argument, 0, 'n'},
            {"sort", no_argument, 0, 'z'},
            {"remove-non-path", no_argument, 0, 'N'},
            {"orient-forward", no_argument, 0, 'O'},
            {"unfold", required_argument, 0, 'f'},
            {"force-path-match", no_argument, 0, 'F'},
            {"retain-path", required_argument, 0, 'r'},
            {"subgraph", required_argument, 0, 'g'},
            {"context", required_argument, 0, 'x'},
            {"remove-null", no_argument, 0, 'R'},
            {"strong-connect", no_argument, 0, 'T'},
            {"dagify-steps", required_argument, 0, 'd'},
            {"dagify-to", required_argument, 0, 'w'},
            {"dagify-len-max", required_argument, 0, 'L'},
            {"unroll", required_argument, 0, 'U'},
            {"max-branch", required_argument, 0, 'B'},
            {"break-cycles", no_argument, 0, 'b'},
            {"orient-forward", no_argument, 0, 'O'},
            {0, 0, 0, 0}
        };

        int option_index = 0;
        c = getopt_long (argc, argv, "hk:oi:cpl:e:mt:SX:KPsunzNf:CDFr:g:x:RTU:B:bd:Ow:L:",
                long_options, &option_index);


        // Detect the end of the options.
        if (c == -1)
            break;

        switch (c)
        {

            case 'i':
                aln_file = optarg;
                break;

            case 'c':
                compact_ids = true;
                break;

            case 'C':
                compact_ranks = true;
                break;

            case 'k':
                path_name = optarg;
                break;

            case 'r':
                paths_to_retain.insert(optarg);
                break;

            case 'o':
                remove_orphans = true;
                break;

            case 'p':
                prune_complex = true;
                break;

            case 'S':
                prune_subgraphs = true;
                break;

            case 'l':
                path_length = atoi(optarg);
                break;

            case 'X':
                chop_to = atoi(optarg);
                break;

            case 'u':
                unchop = true;
                break;

            case 'K':
                kill_labels = true;
                break;

            case 'e':
                edge_max = atoi(optarg);
                break;

            case 'm':
                add_start_and_end_markers = true;
                break;

            case 't':
                omp_set_num_threads(atoi(optarg));
                break;

            case 'f':
                unfold_to = atoi(optarg);
                break;

            case 'O':
                orient_forward = true;
                break;

            case 'F':
                force_path_match = true;
                break;

            case 'P':
                label_paths = true;
                break;

            case 'D':
                drop_paths = true;
                break;

            case 's':
                simplify_graph = true;
                break;

            case 'n':
                normalize_graph = true;
                break;

            case 'N':
                remove_non_path = true;
                break;

            case 'T':
                strong_connect = true;
                break;

            case 'U':
                unroll_to = atoi(optarg);
                break;

            case 'd':
                dagify_steps = atoi(optarg);
                break;

            case 'w':
                dagify_to = atoi(optarg);
                break;


            case 'L':
                dagify_component_length_max = atoi(optarg);
                break;

            case 'B':
                unroll_max_branch = atoi(optarg);
                break;


            case 'z':
                sort_graph = true;
                break;

            case 'b':
                break_cycles = true;
                break;

            case 'g':
                root_nodes.push_back(atoi(optarg));
                break;

            case 'x':
                context_steps = atoi(optarg);
                break;

            case 'R':
                remove_null = true;
                break;

            case 'h':
            case '?':
                help_mod(argv);
                exit(1);
                break;

            default:
                abort ();
        }
    }

    VG* graph;
    string file_name = argv[optind];
    if (file_name == "-") {
        graph = new VG(std::cin);
    } else {
        ifstream in;
        in.open(file_name.c_str());
        graph = new VG(in);
    }

    if (!path_name.empty()) {
        graph->keep_path(path_name);
    }

    if (!paths_to_retain.empty()) {
        graph->paths.keep_paths(paths_to_retain);
    }

    if (drop_paths) {
        graph->paths.clear();
    }

    if (remove_orphans) {
        graph->remove_orphan_edges();
    }

    if (unchop) {
        graph->unchop();
    }

    if (simplify_graph) {
        graph->simplify_siblings();
    }

    if (normalize_graph) {
        graph->normalize();
    }

    if (strong_connect) {
        graph->keep_multinode_strongly_connected_components();
    }

    if (remove_non_path) {
        graph->remove_non_path();
    }

    if (force_path_match) {
        graph->force_path_match();
    }

    if (orient_forward) {
        set<int64_t> flipped;
        graph->orient_nodes_forward(flipped);
    }

    if (dagify_steps) {
        map<int64_t, pair<int64_t, bool> > node_translation;
        *graph = graph->dagify(dagify_steps, node_translation, 0, dagify_component_length_max);
    }

    if (dagify_to) {
        map<int64_t, pair<int64_t, bool> > node_translation;
        // use the walk as our maximum number of steps; it's the worst case
        *graph = graph->dagify(dagify_to, node_translation, dagify_to, dagify_component_length_max);
    }

    if (unroll_to) {
        map<int64_t, pair<int64_t, bool> > node_translation;
        *graph = graph->backtracking_unroll(unroll_to, unroll_max_branch, node_translation);
    }

    if (unfold_to) {
        map<int64_t, pair<int64_t, bool> > node_translation;
        *graph = graph->unfold(unfold_to, node_translation);
    }

    if (remove_null) {
        graph->remove_null_nodes_forwarding_edges();
    }

    if (sort_graph) {
        graph->sort();
    }

    if (break_cycles) {
        graph->break_cycles();
    }

    // to subset the graph
    if (!root_nodes.empty()) {
        VG g;
        for (auto root : root_nodes) {
            graph->nonoverlapping_node_context_without_paths(graph->get_node(root), g);
            graph->expand_context(g, max(context_steps, 1));
            g.remove_orphan_edges();
        }
        *graph = g;
    }

    if (!aln_file.empty()) {
        // read in the alignments and save their paths
        vector<Path> paths;
        function<void(Alignment&)> lambda = [&graph, &paths](Alignment& aln) {
            Path path = simplify(aln.path());
            path.set_name(aln.name());
            paths.push_back(path);
        };
        if (aln_file == "-") {
            stream::for_each(std::cin, lambda);
        } else {
            ifstream in;
            in.open(aln_file.c_str());
            stream::for_each(in, lambda);
        }
        if (!label_paths) {
            // execute the edits
            graph->edit(paths);
        } else {
            // just add the path labels to the graph
            for (auto& path : paths) {
                graph->paths.extend(path);
            }
        }
    }

    // and optionally compact ids
    if (compact_ids) {
        graph->sort();
        graph->compact_ids();
    }

    if (compact_ranks) {
        graph->paths.compact_ranks();
    }

    if (prune_complex) {
        if (!(path_length > 0 && edge_max > 0)) {
            cerr << "[vg mod]: when pruning complex regions you must specify a --path-length and --edge-max" << endl;
            return 1;
        }
        graph->prune_complex_with_head_tail(path_length, edge_max);
    }

    if (prune_subgraphs) {
        graph->prune_short_subgraphs(path_length);
    }

    if (chop_to) {
        graph->dice_nodes(chop_to);
        graph->paths.compact_ranks();
    }

    if (kill_labels) {
        graph->for_each_node([](Node* n) { n->clear_sequence(); });
    }

    if (add_start_and_end_markers) {
        if (!(path_length > 0)) {
            cerr << "[vg mod]: when adding start and end markers you must provide a --path-length" << endl;
            return 1;
        }
        Node* head_node = NULL;
        Node* tail_node = NULL;
        graph->add_start_end_markers(path_length, '#', '$', head_node, tail_node);
    }

    graph->serialize_to_ostream(std::cout);

    delete graph;

    return 0;
}

void help_sim(char** argv) {
    cerr << "usage: " << argv[0] << " sim [options] <graph.vg>" << endl
        << "Simulates reads from the graph(s). Output is a list of reads." << endl
        << endl
        << "options:" << endl
        << "    -l, --read-length N   write reads of length N" << endl
        << "    -n, --num-reads N     simulate N reads" << endl
        << "    -s, --random-seed N   use this specific seed for the PRNG" << endl
        << "    -e, --base-error N    base substitution error rate (default 0.0)" << endl
        << "    -i, --indel-error N   indel error rate (default 0.0)" << endl
        << "    -f, --forward-only    don't simulate from the reverse strand" << endl
        << "    -a, --align-out       generate true alignments on stdout rather than reads" << endl;
}

int main_sim(int argc, char** argv) {

    if (argc == 2) {
        help_sim(argv);
        return 1;
    }

    int read_length = 100;
    int num_reads = 1;
    int seed_val = time(NULL);
    double base_error = 0;
    double indel_error = 0;
    bool forward_only = false;
    bool align_out = false;

    int c;
    optind = 2; // force optind past command positional argument
    while (true) {
        static struct option long_options[] =
        {
            {"help", no_argument, 0, 'h'},
            {"read-length", required_argument, 0, 'l'},
            {"num-reads", required_argument, 0, 'n'},
            {"random-seed", required_argument, 0, 's'},
            {"forward-only", no_argument, 0, 'f'},
            {"align-out", no_argument, 0, 'a'},
            {0, 0, 0, 0}
        };

        int option_index = 0;
        c = getopt_long (argc, argv, "hl:n:s:e:i:fa",
                long_options, &option_index);

        // Detect the end of the options.
        if (c == -1)
            break;

        switch (c)
        {

            case 'l':
                read_length = atoi(optarg);
                break;

            case 'n':
                num_reads = atoi(optarg);
                break;

            case 's':
                seed_val = atoi(optarg);
                break;

            case 'e':
                base_error = atof(optarg);
                break;

            case 'i':
                indel_error = atof(optarg);
                break;

            case 'f':
                forward_only = true;
                break;

            case 'a':
                align_out = true;
                break;

            case 'h':
            case '?':
                help_sim(argv);
                exit(1);
                break;

            default:
                abort ();
        }
    }

    VG* graph;
    string file_name = argv[optind];
    if (file_name == "-") {
        graph = new VG(std::cin);
    } else {
        ifstream in;
        in.open(file_name.c_str());
        graph = new VG(in);
    }

    int64_t max_id = graph->max_node_id();
    int64_t min_id = graph->min_node_id();

    mt19937 rng;
    rng.seed(seed_val);

    string bases = "ATGC";
    uniform_real_distribution<double> rprob(0, 1);
    uniform_int_distribution<int> rbase(0, 3);

    function<string(const string&)> introduce_read_errors
        = [&rng, &rprob, &rbase, &bases, base_error, indel_error](const string& perfect_read) {

            if (base_error == 0 && indel_error == 0) return perfect_read;
            string read;
            for (auto c : perfect_read) {
                if (rprob(rng) <= base_error) {
                    // pick another base than what c is
                    char e;
                    do {
                        e = bases[rbase(rng)];
                    } while (e == c);
                    c = e;
                }
                if (rprob(rng) <= indel_error) {
                    if (rprob(rng) < 0.5) {
                        read.push_back(bases[rbase(rng)]);
                    } // else do nothing, == deletion of base
                } else {
                    read.push_back(c);
                }
            }
            return read;
        };

    size_t max_iter = 1000;
    for (int i = 0; i < num_reads; ++i) {
        auto perfect_read = graph->random_read(read_length, rng, min_id, max_id, !forward_only);
        // avoid short reads at the end of the graph by retrying
        int iter = 0;
        while (perfect_read.sequence().size() < read_length && ++iter < max_iter) {
            perfect_read = graph->random_read(read_length, rng, min_id, max_id, !forward_only);
            // if we can't make a suitable read in 1000 tries, then maybe the graph is too small?
        }
        if (iter == max_iter) {
            cerr << "couldn't simulate read, perhaps the chosen length is too long for this graph?" << endl;
        } else {
            // apply errors
            if (!align_out) {
                string readseq = introduce_read_errors(perfect_read.sequence());
                cout << readseq << endl;
            } else {
                function<Alignment(uint64_t)> lambda =
                    [&perfect_read] (uint64_t n) {
                        return perfect_read;
                    };
                stream::write(cout, 1, lambda);
            }
        }
    }
    delete graph;

    return 0;
}

void help_kmers(char** argv) {
    cerr << "usage: " << argv[0] << " kmers [options] <graph1.vg> [graph2.vg ...] >kmers.tsv" << endl

        << "Generates kmers of the graph(s). Output is: kmer id pos" << endl
        << endl
        << "options:" << endl
        << "    -k, --kmer-size N     print kmers of size N in the graph" << endl
        << "    -e, --edge-max N      only consider paths which make edge choices at <= this many points" << endl
        << "    -j, --kmer-stride N   step distance between succesive kmers in paths (default 1)" << endl
        << "    -t, --threads N       number of threads to use" << endl
        << "    -d, --ignore-dups     filter out duplicated kmers in normal output" << endl
        << "    -n, --allow-negs      don't filter out relative negative positions of kmers in normal output" << endl
        << "    -g, --gcsa-out        output a table suitable for input to GCSA2:" << endl
        << "                          kmer, starting position, previous characters," << endl
        << "                          successive characters, successive positions." << endl
        << "                          Forward and reverse strand kmers are reported." << endl
        << "    -B, --gcsa-binary     Write the GCSA graph in binary format." << endl
        << "    -F, --forward-only    When producing GCSA2 output, don't describe the reverse strand" << endl
        << "    -P, --path-only       Only consider kmers if they occur in a path embedded in the graph" << endl
        << "    -H, --head-id N       use the specified ID for the GCSA2 head sentinel node" << endl
        << "    -T, --tail-id N       use the specified ID for the GCSA2 tail sentinel node" << endl
        << "    -p, --progress        show progress" << endl;
}

int main_kmers(int argc, char** argv) {

    if (argc == 2) {
        help_kmers(argv);
        return 1;
    }

    int kmer_size = 0;
    bool path_only = false;
    int edge_max = 0;
    int kmer_stride = 1;
    bool show_progress = false;
    bool gcsa_out = false;
    bool allow_dups = true;
    bool allow_negs = false;
    // for distributed GCSA2 kmer generation
    int64_t head_id = 0;
    int64_t tail_id = 0;
    bool forward_only = false;
    bool gcsa_binary = false;

    int c;
    optind = 2; // force optind past command positional argument
    while (true) {
        static struct option long_options[] =

        {
            {"help", no_argument, 0, 'h'},
            {"kmer-size", required_argument, 0, 'k'},
            {"kmer-stride", required_argument, 0, 'j'},
            {"edge-max", required_argument, 0, 'e'},
            {"threads", required_argument, 0, 't'},
            {"gcsa-out", no_argument, 0, 'g'},
            {"ignore-dups", no_argument, 0, 'd'},
            {"allow-negs", no_argument, 0, 'n'},
            {"progress",  no_argument, 0, 'p'},
            {"head-id", required_argument, 0, 'H'},
            {"tail-id", required_argument, 0, 'T'},
            {"forward-only", no_argument, 0, 'F'},
            {"gcsa-binary", no_argument, 0, 'B'},
            {"path-only", no_argument, 0, 'P'},
            {0, 0, 0, 0}
        };

        int option_index = 0;
        c = getopt_long (argc, argv, "hk:j:pt:e:gdnH:T:FBP",
                long_options, &option_index);

        // Detect the end of the options.
        if (c == -1)
            break;

        switch (c)
        {

            case 'k':
                kmer_size = atoi(optarg);
                break;

            case 'j':
                kmer_stride = atoi(optarg);
                break;

            case 'e':
                edge_max = atoi(optarg);
                break;

            case 't':
                omp_set_num_threads(atoi(optarg));
                break;

            case 'g':
                gcsa_out = true;
                break;

            case 'F':
                forward_only = true;
                break;


            case 'P':
                path_only = true;
                break;

            case 'd':
                allow_dups = false;
                break;

            case 'n':
                allow_negs = true;
                break;

            case 'p':
                show_progress = true;
                break;

            case 'H':
                head_id = atoi(optarg);
                break;

            case 'T':
                tail_id = atoi(optarg);
                break;

            case 'B':
                gcsa_binary = true;
                break;

            case 'h':
            case '?':
                help_kmers(argv);
                exit(1);
                break;

            default:
                abort ();
        }
    }

    vector<string> graph_file_names;
    while (optind < argc) {
        string file_name = argv[optind++];
        graph_file_names.push_back(file_name);
    }

    VGset graphs(graph_file_names);

    graphs.show_progress = show_progress;

    if (gcsa_out) {
        if (!gcsa_binary) {
            graphs.write_gcsa_out(cout, kmer_size, path_only, forward_only, head_id, tail_id);
        } else {
            graphs.write_gcsa_kmers_binary(cout, kmer_size, path_only, forward_only, head_id, tail_id);
        }
    } else {
        function<void(string&, list<NodeTraversal>::iterator, int, list<NodeTraversal>&, VG& graph)>
            lambda = [](string& kmer, list<NodeTraversal>::iterator n, int p, list<NodeTraversal>& path, VG& graph) {
                // We encode orientation by negating the IDs for backward nodes.
                // Their offsets are from the end of the node in its local forward
                // orientation, and are negated in the output.
                int sign = (*n).backward ? -1 : 1;
#pragma omp critical (cout)

                cout << kmer << '\t' << (*n).node->id() * sign << '\t' << p * sign << '\n';
            };
        graphs.for_each_kmer_parallel(lambda, kmer_size, path_only, edge_max, kmer_stride, allow_dups, allow_negs);
    }
    cout.flush();

    return 0;
}

void help_concat(char** argv) {
    cerr << "usage: " << argv[0] << " concat [options] <graph1.vg> [graph2.vg ...] >merged.vg" << endl
        << "Concatenates graphs in order by adding edges from the tail nodes of the" << endl
        << "predecessor to the head nodes of the following graph. Node IDs are" << endl
        << "compacted, so care should be taken if consistent IDs are required." << endl;
}

int main_concat(int argc, char** argv) {

    if (argc == 2) {
        help_concat(argv);
        return 1;
    }

    int c;
    optind = 2; // force optind past command positional argument
    while (true) {
        static struct option long_options[] =
        {
            {"help", no_argument, 0, 'h'},
            {0, 0, 0, 0}
        };

        int option_index = 0;
        c = getopt_long (argc, argv, "h",
                long_options, &option_index);

        // Detect the end of the options.
        if (c == -1)
            break;

        switch (c)
        {
            case 'h':
            case '?':
                help_concat(argv);
                exit(1);
                break;

            default:
                abort ();
        }
    }

    list<VG*> graphs;

    while (optind < argc) {
        VG* graph;
        string file_name = argv[optind++];
        if (file_name == "-") {
            graph = new VG(std::cin);
        } else {
            ifstream in;
            in.open(file_name.c_str());
            graph = new VG(in);
        }
        graphs.push_back(graph);
    }

    VG merged;
    for (list<VG*>::iterator g = graphs.begin(); g != graphs.end(); ++g) {
        merged.append(**g);
    }

    // output
    merged.serialize_to_ostream(std::cout);

    return 0;
}

void help_ids(char** argv) {
    cerr << "usage: " << argv[0] << " ids [options] <graph1.vg> [graph2.vg ...] >new.vg" << endl
        << "options:" << endl
        << "    -c, --compact        minimize the space of integers used by the ids" << endl
        << "    -i, --increment N    increase ids by N" << endl
        << "    -d, --decrement N    decrease ids by N" << endl
        << "    -j, --join           make a joint id space for all the graphs that are supplied" << endl
        << "                         by iterating through the supplied graphs and incrementing" << endl
        << "                         their ids to be non-conflicting" << endl
        << "    -s, --sort           assign new node IDs in (generalized) topological sort order" << endl;
}

int main_ids(int argc, char** argv) {

    if (argc == 2) {
        help_ids(argv);
        return 1;
    }

    bool join = false;
    bool compact = false;
    bool sort = false;
    int64_t increment = 0;
    int64_t decrement = 0;

    int c;
    optind = 2; // force optind past command positional argument
    while (true) {
        static struct option long_options[] =
        {
            {"compact", no_argument, 0, 'c'},
            {"increment", required_argument, 0, 'i'},
            {"decrement", required_argument, 0, 'd'},
            {"join", no_argument, 0, 'j'},
            {"sort", no_argument, 0, 's'},
            {"help", no_argument, 0, 'h'},
            {0, 0, 0, 0}
        };

        int option_index = 0;
        c = getopt_long (argc, argv, "hci:d:js",
                long_options, &option_index);

        // Detect the end of the options.
        if (c == -1)
            break;

        switch (c)
        {
            case 'c':
                compact = true;
                break;

            case 'i':
                increment = atoi(optarg);
                break;

            case 'd':
                decrement = atoi(optarg);
                break;

            case 'j':
                join = true;
                break;

            case 's':
                sort = true;
                break;

            case 'h':
            case '?':
                help_ids(argv);
                exit(1);
                break;

            default:
                abort ();
        }
    }

    if (!join) {
        VG* graph;
        string file_name = argv[optind];
        if (file_name == "-") {
            graph = new VG(std::cin);
        } else {
            ifstream in;
            in.open(file_name.c_str());
            graph = new VG(in);
        }

        if (sort) {
            // Set up the nodes so we go through them in topological order
            graph->sort();
        }

        if (compact || sort) {
            // Compact only, or compact to re-assign IDs after sort
            graph->compact_ids();
        }

        if (increment != 0) {
            graph->increment_node_ids(increment);
        }

        if (decrement != 0) {
            graph->decrement_node_ids(decrement);
        }

        graph->serialize_to_ostream(std::cout);
        delete graph;
    } else {

        vector<string> graph_file_names;
        while (optind < argc) {
            VG* graph;
            string file_name = argv[optind++];
            graph_file_names.push_back(file_name);
        }

        VGset graphs(graph_file_names);
        graphs.merge_id_space();

    }

    return 0;

}

void help_join(char** argv) {
    cerr << "usage: " << argv[0] << " join [options] <graph1.vg> [graph2.vg ...] >joined.vg" << endl
        << "Joins graphs and sub-graphs into a single variant graph by connecting their" << endl
        << "heads to a single root node with sequence 'N'." << endl
        << "Assumes a single id namespace for all graphs to join." << endl;
}

int main_join(int argc, char** argv) {

    if (argc == 2) {
        help_join(argv);
        return 1;
    }

    int c;
    optind = 2; // force optind past command positional argument
    while (true) {
        static struct option long_options[] =
        {
            {"help", no_argument, 0, 'h'},
            {0, 0, 0, 0}
        };

        int option_index = 0;
        c = getopt_long (argc, argv, "h",
                long_options, &option_index);

        // Detect the end of the options.
        if (c == -1)
            break;

        switch (c)
        {
            case 'h':
            case '?':
                help_join(argv);
                exit(1);
                break;

            default:
                abort ();
        }
    }

    list<VG*> graphs;

    while (optind < argc) {
        VG* graph;
        string file_name = argv[optind++];
        if (file_name == "-") {
            graph = new VG(std::cin);
        } else {
            ifstream in;
            in.open(file_name.c_str());
            graph = new VG(in);
        }
        graphs.push_back(graph);
    }

    VG joined;
    for (list<VG*>::iterator g = graphs.begin(); g != graphs.end(); ++g) {
        // Stick all the graphs together, complaining if they use the same node IDs (since they probably shouldn't).
        joined.extend(**g, true);
    }

    // combine all subgraphs
    joined.join_heads();

    // output
    joined.serialize_to_ostream(std::cout);

    return 0;
}

void help_stats(char** argv) {
    cerr << "usage: " << argv[0] << " stats [options] <graph.vg>" << endl
        << "options:" << endl
        << "    -z, --size            size of graph" << endl
        << "    -N, --node-count      number of nodes in graph" << endl
        << "    -E, --edge-count      number of edges in graph" << endl
        << "    -l, --length          length of sequences in graph" << endl
        << "    -s, --subgraphs       describe subgraphs of graph" << endl
        << "    -H, --heads           list the head nodes of the graph" << endl
        << "    -T, --tails           list the tail nodes of the graph" << endl
        << "    -S, --siblings        describe the siblings of each node" << endl
        << "    -c, --components      print the strongly connected components of the graph" << endl
        << "    -n, --node ID         consider node with the given id" << endl
        << "    -d, --to-head         show distance to head for each provided node" << endl
        << "    -t, --to-tail         show distance to head for each provided node" << endl;
}

int main_stats(int argc, char** argv) {

    if (argc == 2) {
        help_stats(argv);
        return 1;
    }

    bool stats_size = false;
    bool stats_length = false;
    bool stats_subgraphs = false;
    bool stats_heads = false;
    bool stats_tails = false;
    bool show_sibs = false;
    bool show_components = false;
    bool distance_to_head = false;
    bool distance_to_tail = false;
    bool node_count = false;
    bool edge_count = false;
    set<vg::id_t> ids;

    int c;
    optind = 2; // force optind past command positional argument
    while (true) {
        static struct option long_options[] =
        {
            {"size", no_argument, 0, 'z'},
            {"node-count", no_argument, 0, 'N'},
            {"edge-count", no_argument, 0, 'E'},
            {"length", no_argument, 0, 'l'},
            {"subgraphs", no_argument, 0, 's'},
            {"heads", no_argument, 0, 'H'},
            {"tails", no_argument, 0, 'T'},
            {"help", no_argument, 0, 'h'},
            {"siblings", no_argument, 0, 'S'},
            {"components", no_argument, 0, 'c'},
            {"to-head", no_argument, 0, 'd'},
            {"to-tail", no_argument, 0, 't'},
            {"node", required_argument, 0, 'n'},
            {0, 0, 0, 0}
        };

        int option_index = 0;
        c = getopt_long (argc, argv, "hzlsHTScdtn:NE",
                long_options, &option_index);

        // Detect the end of the options.
        if (c == -1)
            break;

        switch (c)
        {
            case 'z':
                stats_size = true;
                break;

            case 'N':
                node_count = true;
                break;

            case 'E':
                edge_count = true;
                break;

            case 'l':
                stats_length = true;
                break;

            case 's':
                stats_subgraphs = true;
                break;

            case 'H':
                stats_heads = true;
                break;

            case 'T':
                stats_tails = true;
                break;

            case 'S':
                show_sibs = true;
                break;

            case 'c':
                show_components = true;
                break;

            case 'd':
                distance_to_head = true;
                break;

            case 't':
                distance_to_tail = true;
                break;

            case 'n':
                ids.insert(atoi(optarg));
                break;

            case 'h':
            case '?':
                help_stats(argv);
                exit(1);
                break;

            default:
                abort ();
        }
    }

    VG* graph;
    string file_name = argv[optind];
    if (file_name == "-") {
        graph = new VG(std::cin);
    } else {
        ifstream in;
        in.open(file_name.c_str());
        graph = new VG(in);
    }

    if (stats_size) {
        cout << "nodes" << "\t" << graph->node_count() << endl
            << "edges" << "\t" << graph->edge_count() << endl;
    }

    if (node_count) {
        cout << graph->node_count() << endl;
    }

    if (edge_count) {
        cout << graph->edge_count() << endl;
    }

    if (stats_length) {
        cout << "length" << "\t" << graph->total_length_of_nodes() << endl;
    }

    if (stats_heads) {
        vector<Node*> heads;
        graph->head_nodes(heads);
        cout << "heads" << "\t";
        for (vector<Node*>::iterator h = heads.begin(); h != heads.end(); ++h) {
            cout << (*h)->id() << " ";
        }
        cout << endl;
    }

    if (stats_tails) {
        vector<Node*> tails;
        graph->tail_nodes(tails);
        cout << "tails" << "\t";
        for (vector<Node*>::iterator t = tails.begin(); t != tails.end(); ++t) {
            cout << (*t)->id() << " ";
        }
        cout << endl;
    }

    if (stats_subgraphs) {
        list<VG> subgraphs;
        graph->disjoint_subgraphs(subgraphs);
        // these are topologically-sorted
        for (list<VG>::iterator s = subgraphs.begin(); s != subgraphs.end(); ++s) {
            VG& subgraph = *s;
            vector<Node*> heads;
            subgraph.head_nodes(heads);
            int64_t length = subgraph.total_length_of_nodes();
            for (vector<Node*>::iterator h = heads.begin(); h != heads.end(); ++h) {
                cout << (h==heads.begin()?"":",") << (*h)->id();
            }
            cout << "\t" << length << endl;
        }
    }

    if (show_sibs) {
        graph->for_each_node([graph](Node* n) {
                for (auto trav : graph->full_siblings_to(NodeTraversal(n, false))) {
                cout << n->id() << "\t" << "to-sib" << "\t" << trav.node->id() << endl;
                }
                for (auto trav : graph->full_siblings_from(NodeTraversal(n, false))) {
                cout << n->id() << "\t" << "from-sib" << "\t" << trav.node->id() << endl;
                }
                });
    }

    if (show_components) {
        for (auto& c : graph->strongly_connected_components()) {
            for (auto& id : c) {
                cout << id << ", ";
            }
            cout << endl;
        }
    }

    if (distance_to_head) {
        for (auto id : ids) {
            cout << id << " to head:\t"
                << graph->distance_to_head(NodeTraversal(graph->get_node(id), false)) << endl;
        }
    }

    if (distance_to_tail) {
        for (auto id : ids) {
            cout << id << " to tail:\t"
                << graph->distance_to_tail(NodeTraversal(graph->get_node(id), false)) << endl;
        }
    }

    delete graph;

    return 0;

}

void help_paths(char** argv) {
    cerr << "usage: " << argv[0] << " paths [options] <graph.vg>" << endl
        << "options:" << endl
        << "  obtain paths in GAM:" << endl
        << "    -x, --extract         return (as alignments) the stored paths in the graph" << endl
        << "  generation:" << endl
        << "    -n, --node ID         starting at node with ID" << endl
        << "    -l, --max-length N    generate paths of at most length N" << endl
        << "    -e, --edge-max N      only consider paths which make edge choices at this many points" << endl
        << "    -s, --as-seqs         write each path as a sequence" << endl
        << "    -p, --path-only       only write kpaths from the graph if they traverse embedded paths" << endl;
}

int main_paths(int argc, char** argv) {

    if (argc == 2) {
        help_paths(argv);
        return 1;
    }

    int max_length = 0;
    int edge_max = 0;
    int64_t node_id = 0;
    bool as_seqs = false;
    bool extract = false;
    bool path_only = false;

    int c;
    optind = 2; // force optind past command positional argument
    while (true) {
        static struct option long_options[] =

        {
            {"extract", no_argument, 0, 'x'},
            {"node", required_argument, 0, 'n'},
            {"max-length", required_argument, 0, 'l'},
            {"edge-max", required_argument, 0, 'e'},
            {"as-seqs", no_argument, 0, 's'},
            {"path-only", no_argument, 0, 'p'},
            {0, 0, 0, 0}
        };

        int option_index = 0;
        c = getopt_long (argc, argv, "n:l:hse:xp",
                long_options, &option_index);

        // Detect the end of the options.
        if (c == -1)
            break;

        switch (c)
        {

            case 'x':
                extract = true;
                break;

            case 'n':
                node_id = atoll(optarg);
                break;

            case 'l':
                max_length = atoi(optarg);
                break;

            case 'e':
                edge_max = atoi(optarg);
                break;

            case 's':
                as_seqs = true;
                break;

            case 'p':
                path_only = true;
                break;

            case 'h':
            case '?':
                help_paths(argv);
                exit(1);
                break;

            default:
                abort ();
        }
    }

    if (edge_max == 0) edge_max = max_length + 1;

    VG* graph;
    string file_name = argv[optind];
    if (file_name == "-") {
        graph = new VG(std::cin);
    } else {
        ifstream in;
        in.open(file_name.c_str());
        graph = new VG(in);
    }

    if (extract) {
        vector<Alignment> alns = graph->paths_as_alignments();
        write_alignments(cout, alns);
        delete graph;
        return 0;
    }

    if (max_length == 0) {
        cerr << "error:[vg paths] a --max-length is required when generating paths" << endl;
    }

    function<void(size_t,Path&)> paths_to_seqs = [graph](size_t mapping_index, Path& p) {
        string seq = graph->path_sequence(p);
#pragma omp critical(cout)
        cout << seq << endl;
    };

    function<void(size_t,Path&)> paths_to_json = [](size_t mapping_index, Path& p) {
        string json2 = pb2json(p);
#pragma omp critical(cout)
        cout<<json2<<endl;
    };

    function<void(size_t, Path&)>* callback = &paths_to_seqs;
    if (!as_seqs) {
        callback = &paths_to_json;
    }

    auto noop = [](NodeTraversal) { }; // don't handle the failed regions of the graph yet

    if (node_id) {

        graph->for_each_kpath_of_node(graph->get_node(node_id),
                path_only,
                max_length,
                edge_max,
                noop, noop,
                *callback);
    } else {
        graph->for_each_kpath_parallel(max_length,
                path_only,
                edge_max,
                noop, noop,
                *callback);
    }

    delete graph;

    return 0;

}

void help_find(char** argv) {
    cerr << "usage: " << argv[0] << " find [options] <graph.vg> >sub.vg" << endl
        << "options:" << endl
        << "    -d, --db-name DIR      use this db (defaults to <graph>.index/)" << endl
        // TODO, dump these from the index
        //<< "    -a, --alignments       write all stored alignments in sorted order (in GAM)" << endl
        //<< "    -m, --mappings         write stored mappings in sorted order (in json)" << endl
        << "    -x, --xg-name FILE     use this xg index (instead of rocksdb db)" << endl
        << "graph features:" << endl
        << "    -n, --node ID          find node, return 1-hop context as graph" << endl
        << "    -e, --edges-end ID     return edges on end of node with ID" << endl
        << "    -s, --edges-start ID   return edges on start of node with ID" << endl
        << "    -c, --context STEPS    expand the context of the kmer hit subgraphs" << endl
        << "    -p, --path TARGET      find the node(s) in the specified path range TARGET=path[:pos1[-pos2]]" << endl
        << "    -P, --position-in PATH find the position of the node (specified by -n) in the given path" << endl
        << "    -r, --node-range N:M   get nodes from N to M" << endl
        << "sequences:" << endl
        << "    -g, --gcsa FILE        use this GCSA2 index of the sequence space of the graph" << endl
        << "    -z, --kmer-size N      split up --sequence into kmers of size N" << endl
        << "    -j, --kmer-stride N    step distance between succesive kmers in sequence (default 1)" << endl
        << "    -S, --sequence STR     search for sequence STR using --kmer-size kmers" << endl
        << "    -M, --mems STR         describe the super-maximal exact matches of the STR (gcsa2) in JSON" << endl
        << "    -k, --kmer STR         return a graph of edges and nodes matching this kmer" << endl
        << "    -T, --table            instead of a graph, return a table of kmers" << endl
        << "                           (works only with kmers in the index)" << endl
        << "    -C, --kmer-count       report approximate count of kmer (-k) in db" << endl;


}

int main_find(int argc, char** argv) {

    if (argc == 2) {
        help_find(argv);
        return 1;
    }

    string db_name;
    string sequence;
    int kmer_size=0;
    int kmer_stride = 1;
    vector<string> kmers;
    string output_format;
    int64_t end_id=0, start_id=0;
    vector<int64_t> node_ids;
    int context_size=0;
    bool count_kmers = false;
    bool kmer_table = false;
    string target;
    string path_name;
    string range;
    bool get_alignments = false;
    bool get_mappings = false;
    string gcsa_in;
    string xg_name;
    bool get_mems = false;

    int c;
    optind = 2; // force optind past command positional argument
    while (true) {
        static struct option long_options[] =
        {
            //{"verbose", no_argument,       &verbose_flag, 1},
            {"db-name", required_argument, 0, 'd'},
            {"xg-name", required_argument, 0, 'x'},
            {"gcsa", required_argument, 0, 'g'},
            {"node", required_argument, 0, 'n'},
            {"edges-end", required_argument, 0, 'e'},
            {"edges-start", required_argument, 0, 's'},
            {"kmer", required_argument, 0, 'k'},
            {"table", no_argument, 0, 'T'},
            {"sequence", required_argument, 0, 'S'},
            {"mems", required_argument, 0, 'M'},
            {"kmer-stride", required_argument, 0, 'j'},
            {"kmer-size", required_argument, 0, 'z'},
            {"output", required_argument, 0, 'o'},
            {"context", required_argument, 0, 'c'},
            {"kmer-count", no_argument, 0, 'C'},
            {"path", required_argument, 0, 'p'},
            {"position-in", required_argument, 0, 'P'},
            {"node-range", required_argument, 0, 'r'},
            {"alignments", no_argument, 0, 'a'},
            {"mappings", no_argument, 0, 'm'},
            {0, 0, 0, 0}
        };

        int option_index = 0;
        c = getopt_long (argc, argv, "d:x:n:e:s:o:k:hc:S:z:j:CTp:P:r:amg:M:",
                long_options, &option_index);

        // Detect the end of the options.
        if (c == -1)
            break;

        switch (c)
        {
            case 'd':
                db_name = optarg;
                break;

            case 'x':
                xg_name = optarg;
                break;

            case 'g':
                gcsa_in = optarg;
                break;

            case 'k':
                kmers.push_back(optarg);
                break;

            case 'S':
                sequence = optarg;
                break;

            case 'M':
                sequence = optarg;
                get_mems = true;
                break;

            case 'j':
                kmer_stride = atoi(optarg);
                break;

            case 'z':
                kmer_size = atoi(optarg);
                break;

            case 'C':
                count_kmers = true;
                break;

            case 'p':
                target = optarg;
                break;

            case 'P':
                path_name = optarg;
                break;

            case 'c':
                context_size = atoi(optarg);
                break;

            case 'n':
                node_ids.push_back(atoi(optarg));
                break;

            case 'e':
                end_id = atoi(optarg);
                break;

            case 's':
                start_id = atoi(optarg);
                break;

            case 'T':
                kmer_table = true;
                break;

            case 'r':
                range = optarg;
                break;

            case 'a':
                get_alignments = true;
                break;

            case 'm':
                get_mappings = true;
                break;

            case 'o':
                output_format = optarg;
                break;

            case 'h':
            case '?':
                help_find(argv);
                exit(1);
                break;

            default:
                abort ();
        }
    }
    if (optind < argc) {
        //string file_name = argv[optind];
        cerr << "[vg find] find requires -d, -g, or -x to know where to find its database" << endl;
        return 1;
    }

    // open index
    Index* vindex = nullptr;
    if (db_name.empty()) {
        assert(!gcsa_in.empty() || !xg_name.empty());
    } else {
        vindex = new Index;
        vindex->open_read_only(db_name);
    }

    xg::XG xindex;
    if (!xg_name.empty()) {
        ifstream in(xg_name.c_str());
        xindex.load(in);
    }

    if (get_alignments) {
        // todo
    }

    if (!xg_name.empty()) {
        if (!node_ids.empty() && path_name.empty()) {
            // get the context of the node
            vector<Graph> graphs;
            for (auto node_id : node_ids) {
                Graph g;
                xindex.neighborhood(node_id, context_size, g);
                graphs.push_back(g);
            }
            VG result_graph;
            for (auto& graph : graphs) {
                // Allow duplicate nodes and edges (from e.g. multiple -n options); silently collapse them.
                result_graph.extend(graph);
            }
            result_graph.remove_orphan_edges();
            // return it
            result_graph.serialize_to_ostream(cout);
        } else if (end_id != 0) {
            for (auto& e : xindex.edges_on_end(end_id)) {
                cout << (e.from_start() ? -1 : 1) * e.from() << "\t" <<  (e.to_end() ? -1 : 1) * e.to() << endl;
            }
        } else if (start_id != 0) {
            for (auto& e : xindex.edges_on_start(start_id)) {
                cout << (e.from_start() ? -1 : 1) * e.from() << "\t" <<  (e.to_end() ? -1 : 1) * e.to() << endl;
            }
        }
        if (!target.empty()) {
            string name;
            int64_t start, end;
            Graph graph;
            parse_region(target, name, start, end);
            xindex.get_path_range(name, start, end, graph);
            if (context_size > 0) {
                xindex.expand_context(graph, context_size);
            }
            VG vgg; vgg.extend(graph); // removes dupes
            vgg.serialize_to_ostream(cout);
        }
        if (!range.empty()) {
            Graph graph;
            int64_t id_start=0, id_end=0;
            vector<string> parts = split_delims(range, ":");
            if (parts.size() == 1) {
                cerr << "[vg find] error, format of range must be \"N:M\" where start id is N and end id is M, got " << range << endl;
                exit(1);
            }
            convert(parts.front(), id_start);
            convert(parts.back(), id_end);
            xindex.get_id_range(id_start, id_end, graph);
            if (context_size > 0) {
                xindex.expand_context(graph, context_size);
            }
            VG vgg; vgg.extend(graph); // removes dupes
            vgg.remove_orphan_edges();
            vgg.serialize_to_ostream(cout);
        }
    } else if (!db_name.empty()) {
        if (!node_ids.empty() && path_name.empty()) {
            // get the context of the node
            vector<VG> graphs;
            for (auto node_id : node_ids) {
                VG g;
                vindex->get_context(node_id, g);
                if (context_size > 0) {
                    vindex->expand_context(g, context_size);
                }
                graphs.push_back(g);
            }
            VG result_graph;
            for (auto& graph : graphs) {
                // Allow duplicate nodes and edges (from e.g. multiple -n options); silently collapse them.
                result_graph.extend(graph);
            }
            result_graph.remove_orphan_edges();
            // return it
            result_graph.serialize_to_ostream(cout);
        } else if (end_id != 0) {
            vector<Edge> edges;
            vindex->get_edges_on_end(end_id, edges);
            for (vector<Edge>::iterator e = edges.begin(); e != edges.end(); ++e) {
                cout << (e->from_start() ? -1 : 1) * e->from() << "\t" <<  (e->to_end() ? -1 : 1) * e->to() << endl;
            }
        } else if (start_id != 0) {
            vector<Edge> edges;
            vindex->get_edges_on_start(start_id, edges);
            for (vector<Edge>::iterator e = edges.begin(); e != edges.end(); ++e) {
                cout << (e->from_start() ? -1 : 1) * e->from() << "\t" <<  (e->to_end() ? -1 : 1) * e->to() << endl;
            }
        }
        if (!node_ids.empty() && !path_name.empty()) {
            int64_t path_id = vindex->get_path_id(path_name);
            for (auto node_id : node_ids) {
                list<pair<int64_t, bool>> path_prev, path_next;
                int64_t prev_pos=0, next_pos=0;
                bool prev_backward, next_backward;
                if (vindex->get_node_path_relative_position(node_id, false, path_id,
                            path_prev, prev_pos, prev_backward,
                            path_next, next_pos, next_backward)) {

                    // Negate IDs for backward nodes
                    cout << node_id << "\t" << path_prev.front().first * (path_prev.front().second ? -1 : 1) << "\t" << prev_pos
                        << "\t" << path_next.back().first * (path_next.back().second ? -1 : 1) << "\t" << next_pos << "\t";

                    Mapping m = vindex->path_relative_mapping(node_id, false, path_id,
                            path_prev, prev_pos, prev_backward,
                            path_next, next_pos, next_backward);
                    cout << pb2json(m) << endl;
                }
            }
        }
        if (!target.empty()) {
            string name;
            int64_t start, end;
            VG graph;
            parse_region(target, name, start, end);
            vindex->get_path(graph, name, start, end);
            if (context_size > 0) {
                vindex->expand_context(graph, context_size);
            }
            graph.remove_orphan_edges();
            graph.serialize_to_ostream(cout);
        }
        if (!range.empty()) {
            VG graph;
            int64_t id_start=0, id_end=0;
            vector<string> parts = split_delims(range, ":");
            if (parts.size() == 1) {
                cerr << "[vg find] error, format of range must be \"N:M\" where start id is N and end id is M, got " << range << endl;
                exit(1);
            }
            convert(parts.front(), id_start);
            convert(parts.back(), id_end);
            vindex->get_range(id_start, id_end, graph);
            if (context_size > 0) {
                vindex->expand_context(graph, context_size);
            }
            graph.remove_orphan_edges();
            graph.serialize_to_ostream(cout);
        }
    }

    // todo cleanup if/else logic to allow only one function

    if (!sequence.empty()) {
        if (gcsa_in.empty()) {
            if (get_mems) {
                cerr << "error:[vg find] a GCSA index must be passed to get MEMs" << endl;
                return 1;
            }
            set<int> kmer_sizes = vindex->stored_kmer_sizes();
            if (kmer_sizes.empty()) {
                cerr << "error:[vg find] index does not include kmers, add with vg index -k" << endl;
                return 1;
            }
            if (kmer_size == 0) {
                kmer_size = *kmer_sizes.begin();
            }
            for (int i = 0; i <= sequence.size()-kmer_size; i+=kmer_stride) {
                kmers.push_back(sequence.substr(i,kmer_size));
            }
        } else {
            // let's use the GCSA index
            // first open it
            ifstream in_gcsa(gcsa_in.c_str());
            gcsa::GCSA gcsa_index;
            gcsa_index.load(in_gcsa);
            gcsa::LCPArray lcp_index;
            // default LCP is the gcsa base name +.lcp
            string lcp_in = gcsa_in + ".lcp";
            ifstream in_lcp(lcp_in.c_str());
            lcp_index.load(in_lcp);
            //range_type find(const char* pattern, size_type length) const;
            //void locate(size_type path, std::vector<node_type>& results, bool append = false, bool sort = true) const;
            //locate(i, results);
            if (!get_mems) {
                auto paths = gcsa_index.find(sequence.c_str(), sequence.length());
                //cerr << paths.first << " - " << paths.second << endl;
                for (gcsa::size_type i = paths.first; i <= paths.second; ++i) {
                    std::vector<gcsa::node_type> ids;
                    gcsa_index.locate(i, ids);
                    for (auto id : ids) {
                        cout << gcsa::Node::decode(id) << endl;
                    }
                }
            } else {
                // for mems we need to load up the gcsa and lcp structures into the mapper
                Mapper mapper;
                mapper.gcsa = &gcsa_index;
                mapper.lcp = &lcp_index;
                // get the mems
                auto mems = mapper.find_smems(sequence);
                // then fill the nodes that they match
                for (auto& mem : mems) mem.fill_nodes(&gcsa_index);
                // dump them to stdout
                cout << mems_to_json(mems) << endl;
            }
        }
    }

    if (!kmers.empty()) {
        if (count_kmers) {
            for (auto& kmer : kmers) {
                cout << kmer << "\t" << vindex->approx_size_of_kmer_matches(kmer) << endl;
            }
        } else if (kmer_table) {
            for (auto& kmer : kmers) {
                map<string, vector<pair<int64_t, int32_t> > > positions;
                vindex->get_kmer_positions(kmer, positions);
                for (auto& k : positions) {
                    for (auto& p : k.second) {
                        cout << k.first << "\t" << p.first << "\t" << p.second << endl;
                    }
                }
            }
        } else {
            vector<VG> graphs;
            for (auto& kmer : kmers) {
                VG g;
                vindex->get_kmer_subgraph(kmer, g);
                if (context_size > 0) {
                    vindex->expand_context(g, context_size);
                }
                graphs.push_back(g);
            }

            VG result_graph;
            for (auto& graph : graphs) {
                // Allow duplicate nodes and edges (from multiple kmers); silently collapse them.
                result_graph.extend(graph);
            }
            result_graph.remove_orphan_edges();
            result_graph.serialize_to_ostream(cout);
        }
    }

    if (vindex) delete vindex;

    return 0;

}

void help_index(char** argv) {
    cerr << "usage: " << argv[0] << " index [options] <graph1.vg> [graph2.vg ...]" << endl
        << "Creates an index on the specified graph or graphs. All graphs indexed must " << endl
        << "already be in a joint ID space, and the graph containing the highest-ID node " << endl
        << "must come first." << endl
        << "xg options:" << endl
        << "    -x, --xg-name FILE     use this file to store a succinct, queryable version of" << endl
        << "                           the graph(s) (effectively replaces rocksdb)" << endl
        << "    -v, --vcf-phasing FILE import phasing blocks from the given VCF file as threads" << endl
        << "    -T, --store-threads    use gPBWT to store the embedded paths as threads" << endl
        << "gcsa options:" << endl
        << "    -g, --gcsa-out FILE    output a GCSA2 index instead of a rocksdb index" << endl
        << "    -i, --dbg-in FILE      optionally use deBruijn graph encoded in FILE rather than an input VG (multiple allowed" << endl
        << "    -k, --kmer-size N      index kmers of size N in the graph" << endl
        << "    -X, --doubling-steps N use this number of doubling steps for GCSA2 construction" << endl
        << "    -Z, --size-limit N     limit of memory to use for GCSA2 construction in gigabytes" << endl
        << "    -O, --path-only        only index the kmers in paths embedded in the graph" << endl
        << "    -F, --forward-only     omit the reverse complement of the graph from indexing" << endl
        << "    -e, --edge-max N       only consider paths which make edge choices at <= this many points" << endl
        << "    -j, --kmer-stride N    step distance between succesive kmers in paths (default 1)" << endl
        << "    -d, --db-name PATH     create rocksdb in PATH directory (default: <graph>.index/)" << endl
        << "                           or GCSA2 index in PATH file (default: <graph>" << gcsa::GCSA::EXTENSION << ")" << endl
        << "                           (this is required if you are using multiple graphs files)" << endl
        << "    -t, --threads N        number of threads to use" << endl
        << "    -p, --progress         show progress" << endl
        << "    -V, --verify-index     validate the GCSA2 index using the input kmers (important for testing)" << endl
        << "rocksdb options (ignored with -g):" << endl
                                                   << "    -s, --store-graph      store graph as xg" << endl
                                                   << "    -m, --store-mappings   input is .gam format, store the mappings in alignments by node" << endl
                                                   << "    -a, --store-alignments input is .gam format, store the alignments by node" << endl
                                                   << "    -A, --dump-alignments  graph contains alignments, output them in sorted order" << endl
                                                   << "    -P, --prune KB         remove kmer entries which use more than KB kilobytes" << endl
                                                   << "    -n, --allow-negs       don't filter out relative negative positions of kmers" << endl
                                                   << "    -D, --dump             print the contents of the db to stdout" << endl
                                                   << "    -M, --metadata         describe aspects of the db stored in metadata" << endl
                                                   << "    -L, --path-layout      describes the path layout of the graph" << endl
                                                   << "    -S, --set-kmer         assert that the kmer size (-k) is in the db" << endl
                                                   //<< "    -b, --tmp-db-base S    use this base name for temporary indexes" << endl
                                                   << "    -C, --compact          compact the index into a single level (improves performance)" << endl
                                                   << "    -Q, --use-snappy       use snappy compression (faster, larger) rather than zlib" << endl;

}

int main_index(int argc, char** argv) {

    if (argc == 2) {
        help_index(argv);
        return 1;
    }

    string rocksdb_name;
    string gcsa_name;
    string xg_name;
    // Where should we import haplotype phasing paths from, if anywhere?
    string vcf_name;
    vector<string> dbg_names;
    int kmer_size = 0;
    bool path_only = false;
    int edge_max = 0;
    int kmer_stride = 1;
    int prune_kb = -1;
    bool store_graph = false;
    bool dump_index = false;
    bool describe_index = false;
    bool show_progress = false;
    bool set_kmer_size = false;
    bool path_layout = false;
    bool store_alignments = false;
    bool store_mappings = false;
    bool allow_negs = false;
    bool compact = false;
    bool dump_alignments = false;
    bool use_snappy = false;
    int doubling_steps = 2;
    bool verify_index = false;
    bool forward_only = false;
    size_t size_limit = 200; // in gigabytes
    bool store_threads = false; // use gPBWT to store paths

    int c;
    optind = 2; // force optind past command positional argument
    while (true) {
        static struct option long_options[] =
        {
            //{"verbose", no_argument,       &verbose_flag, 1},
            {"db-name", required_argument, 0, 'd'},
            {"kmer-size", required_argument, 0, 'k'},
            {"edge-max", required_argument, 0, 'e'},
            {"kmer-stride", required_argument, 0, 'j'},
            {"store-graph", no_argument, 0, 's'},
            {"store-alignments", no_argument, 0, 'a'},
            {"dump-alignments", no_argument, 0, 'A'},
            {"store-mappings", no_argument, 0, 'm'},
            {"dump", no_argument, 0, 'D'},
            {"metadata", no_argument, 0, 'M'},
            {"set-kmer", no_argument, 0, 'S'},
            {"threads", required_argument, 0, 't'},
            {"progress",  no_argument, 0, 'p'},
            {"prune",  required_argument, 0, 'P'},
            {"path-layout", no_argument, 0, 'L'},
            {"compact", no_argument, 0, 'C'},
            {"allow-negs", no_argument, 0, 'n'},
            {"use-snappy", no_argument, 0, 'Q'},
            {"gcsa-name", required_argument, 0, 'g'},
            {"xg-name", required_argument, 0, 'x'},
            {"vcf-phasing", required_argument, 0, 'v'},
            {"verify-index", no_argument, 0, 'V'},
            {"forward-only", no_argument, 0, 'F'},
            {"size-limit", no_argument, 0, 'Z'},
            {"path-only", no_argument, 0, 'O'},
            {"store-threads", no_argument, 0, 'T'},
            {"dbg-in", required_argument, 0, 'i'},
            {0, 0, 0, 0}
        };

        int option_index = 0;
        c = getopt_long (argc, argv, "d:k:j:pDshMt:b:e:SP:LmaCnAQg:X:x:v:VFZ:Oi:T",
                long_options, &option_index);

        // Detect the end of the options.
        if (c == -1)
            break;

        switch (c)
        {
            case 'd':
                rocksdb_name = optarg;
                break;

            case 'x':
                xg_name = optarg;
                break;

            case 'v':
                vcf_name = optarg;
                break;

            case 'P':
                prune_kb = atoi(optarg);
                break;

            case 'k':
                kmer_size = atoi(optarg);
                break;


            case 'O':
                path_only = true;
                break;

            case 'e':
                edge_max = atoi(optarg);
                break;


            case 'j':
                kmer_stride = atoi(optarg);
                break;

            case 'p':
                show_progress = true;
                break;

            case 'D':
                dump_index = true;
                break;

            case 'M':
                describe_index = true;
                break;

            case 'L':
                path_layout = true;
                break;

            case 'S':
                set_kmer_size = true;
                break;

            case 's':
                store_graph = true;
                break;

            case 'a':
                store_alignments = true;
                break;

            case 'A':
                dump_alignments = true;
                break;

            case 'm':
                store_mappings = true;
                break;

            case 'n':
                allow_negs = true;
                break;

            case 'C':
                compact = true;
                break;

            case 'Q':
                use_snappy = true;
                break;

            case 't':
                omp_set_num_threads(atoi(optarg));
                break;

            case 'g':
                gcsa_name = optarg;
                break;

            case 'V':
                verify_index = true;
                break;
            case 'i':
                dbg_names.push_back(optarg);
                break;
            case 'F':
                forward_only = true;
                break;

            case 'X':
                doubling_steps = atoi(optarg);
                break;

            case 'Z':
                size_limit = atoi(optarg);
                break;

            case 'T':
                store_threads = true;
                break;

            case 'h':
            case '?':
                help_index(argv);
                exit(1);
                break;

            default:
                abort ();
        }
    }

    if (edge_max == 0) edge_max = kmer_size + 1;

    vector<string> file_names;
    while (optind < argc) {
        string file_name = argv[optind++];
        file_names.push_back(file_name);
    }

    if(kmer_size == 0 && !gcsa_name.empty() && dbg_names.empty()) {
        // gcsa doesn't do anything if we tell it a kmer size of 0.
        cerr << "error:[vg index] kmer size for GCSA2 index must be >0" << endl;
        return 1;
    }

    if(kmer_size < 0) {
        cerr << "error:[vg index] kmer size cannot be negative" << endl;
        return 1;
    }

    if(kmer_stride <= 0) {
        // kmer strides of 0 (or negative) are silly.
        cerr << "error:[vg index] kmer stride must be positive and nonzero" << endl;
        return 1;
    }

    if (!xg_name.empty()) {
        // We need to build an xg index

        // We'll fill this with the opened VCF file if we need one.
        vcflib::VariantCallFile variant_file;

        if(!vcf_name.empty()) {
            // There's a VCF we should load haplotype info from

            if (!vcf_name.empty()) {
                variant_file.open(vcf_name);
                if (!variant_file.is_open()) {
                    cerr << "error:[vg index] could not open" << vcf_name << endl;
                    return 1;
                }
            }

        }

        // We want to siphon off the "_alt_<variant>_<number>" paths from "vg
        // construct -a" and not index them, and use them for creating haplotype
        // threads.
        // TODO: a better way to store path metadata
        map<string, Path> alt_paths;
        // This is matched against the entire string.
        //regex is_alt("_alt_.+_[0-9]+");

        // store the graphs
        VGset graphs(file_names);
        // Turn into an XG index, except for the alt paths which we pull out and load into RAM instead.
        xg::XG index = graphs.to_xg(store_threads);


        if(variant_file.is_open()) {
            // Now go through and add the varaints.

            // How many phases are there?
            size_t num_samples = variant_file.sampleNames.size();
            // And how many phases?
            size_t num_phases = num_samples * 2;

            for(size_t path_rank = 1; path_rank <= index.max_path_rank(); path_rank++) {
                // Find all the reference paths and loop over them. We'll just
                // assume paths that don't start with "_" might appear in the
                // VCF. We need to use the xg path functions, since we didn't
                // load up the whole vg graph.

                // What path is this?
                string path_name = index.path_name(path_rank);

                // We already know it's not a variant's alt, since those were
                // removed, so it might be a primary contig.

                // How many bases is it?
                size_t path_length = index.path_length(path_name);

                // Allocate some Paths to store phase threads
                vector<Path> active_phase_paths{num_phases};
                // We need to remember how many paths of a particular phase have
                // already been generated.
                vector<int> saved_phase_paths(num_phases, 0);

                // What's the first reference position after the last variant?
                size_t nonvariant_start = 0;

                // Completed ones just get dumped into the index
                auto finish_phase = [&](size_t phase_number) {
                    // We have finished a phase (because an unphased variant
                    // came up or we ran out of variants); dump it into the
                    // index under a name and make a new Path for that phase.

                    // Find where this path is in our vector
                    Path& to_save = active_phase_paths[phase_number];

                    if(to_save.mapping_size() > 0) {
                        // Only actually do anything if we put in some mappings.

                        // Make sure the path has a name, and increment the
                        // number of saved paths for this phase so the next path
                        // will get a different name.
                        to_save.set_name("_phase_" + to_string(phase_number) +
                                "_" + to_string(saved_phase_paths[phase_number]++));

                        // Actually send the path off to XG
                        index.insert_thread(to_save);

                        // Clear it out for re-use
                        to_save = Path();
                    }
                };

                // We need a way to dump mappings into pahse threads. The
                // mapping edits and rank and offset info will be ignored; the
                // Mapping just represents an oriented node traversal.
                auto append_mapping = [&](size_t phase_number, const Mapping& mapping) {
                    // Find the path to add to
                    Path& to_extend = active_phase_paths[phase_number];

                    // See if the edge we need to follow exists
                    if(to_extend.mapping_size() > 0) {
                        // If there's a previous mapping, go find it
                        const Mapping& previous = to_extend.mapping(to_extend.mapping_size() - 1);

                        // Break out the IDs and flags we need to check for the edge
                        int64_t last_node = previous.position().node_id();
                        bool last_from_start = previous.position().is_reverse();

                        int64_t new_node = mapping.position().node_id();
                        bool new_to_end = mapping.position().is_reverse();

                        if(!index.has_edge(last_node, last_from_start, new_node, new_to_end)) {
                            // We can't have a thread take this edge. Split ane
                            // emit the current mappings and start a new path.
                            cerr << "warning:[vg index] phase " << phase_number << " wants edge "
                                << last_node << (last_from_start ? "L" : "R") << " - "
                                << new_node << (new_to_end ? "R" : "L")
                                << " which does not exist. Splitting!" << endl;

                            finish_phase(phase_number);
                        }
                    }

                    // Make a new Mapping in the Path
                    Mapping& new_place = *(active_phase_paths[phase_number].add_mapping());

                    // Set it
                    new_place = mapping;

                    // Make sure to clear out the rank and edits
                    new_place.set_rank(0);
                    new_place.clear_edit();
                };

                // We need an easy way to append any reference mappings from the
                // last variant up until a certain position (which may be past
                // the end of the entire reference path).
                auto append_reference_mappings_until = [&](size_t phase_number, size_t end) {
                    // We need to look and add in the mappings to the
                    // intervening reference nodes from the last variant, if
                    // any. For which we need access to the last variant's past-
                    // the-end reference position.
                    size_t ref_pos = nonvariant_start;
                    while(ref_pos < end) {
                        // While there is intervening reference
                        // sequence, add it to our phase.

                        // What mapping is here?
                        Mapping ref_mapping = index.mapping_at_path_position(path_name, ref_pos);

                        // Stick it in the phase path
                        append_mapping(phase_number, ref_mapping);

                        // Advance to what's after that mapping
                        ref_pos += index.node_length(ref_mapping.position().node_id());
                    }
                };

                // We also have another function to handle each variant as it comes in.
                auto handle_variant = [&](vcflib::Variant& variant) {
                    // So we have a variant

                    // Grab its id, or make one by hashing stuff if it doesn't
                    // have an ID.
                    string var_name = get_or_make_variant_id(variant);

                    if(alt_paths.count("_alt_" + var_name + "_0") == 0) {
                        // There isn't a reference alt path for this variant.
#ifdef debug
                        cerr << "Reference alt for " << var_name << " not in VG set! Skipping!" << endl;
#endif
                        // Don't bother with this variant
                        return;
                    }

                    for(int sample_number = 0; sample_number < num_samples; sample_number++) {
                        // For each sample

                        // What sample is it?
                        string& sample_name = variant_file.sampleNames[sample_number];

                        // Parse it out and see if it's phased.
                        string genotype = variant.getGenotype(sample_name);

                        // Find the phasing bar
                        auto bar_pos = genotype.find('|');

                        for(int phase_offset = 0; phase_offset < 2; phase_offset++) {
                            // For both the phases for the sample, add mappings
                            // through all the fixed reference nodes between the
                            // last variant and here.
                            append_reference_mappings_until(sample_number * 2 + phase_offset, variant.position);

                            // If this variant isn't phased, this will just be a
                            // reference-matching piece of thread after the last
                            // variant. If that wasn't phased either, it's just
                            // a floating perfect reference match.
                        }

                        if(bar_pos == string::npos || bar_pos == 0 || bar_pos + 1 >= genotype.size()) {
                            // If it isn't phased, or we otherwise don't like
                            // it, we need to break phasing paths.
                            for(int phase_offset = 0; phase_offset < 2; phase_offset++) {
                                // Finish both the phases for this sample.
                                finish_phase(sample_number * 2 + phase_offset);
                            }
                        }

                        // If it is phased, parse out the two alleles and handle
                        // each separately.
                        vector<int> alt_indices({stoi(genotype.substr(0, bar_pos)),
                                stoi(genotype.substr(bar_pos + 1))});

                        for(int phase_offset = 0; phase_offset < 2; phase_offset++) {
                            // Handle each phase and its alt
                            int& alt_index = alt_indices[phase_offset];

                            // We need to find the path for this alt of this
                            // variant. We can pull out the whole thing since it
                            // should be short.
                            Path alt_path = alt_paths.at("_alt_" + var_name + "_" + to_string(alt_index));
                            // TODO: if we can't find this path, it probaby
                            // means we mismatched the vg file and the vcf file.
                            // Maybe we should complain to the user instead of
                            // just failing an assert in at()?


                            for(size_t i = 0; i < alt_path.mapping_size(); i++) {
                                // Then blit mappings from the alt over to the phase thread
                                append_mapping(sample_number * 2 + phase_offset, alt_path.mapping(i));
                            }

                            // TODO: We can't really land anywhere on the other
                            // side of a deletion if the phasing breaks right at
                            // it, because we don't know that the first
                            // reference base after the deletion hasn't been
                            // replaced. TODO: can we inspect the next reference
                            // node and see if any alt paths touch it?
                        }

                        // Now we have processed both phasinbgs for this sample.
                    }

                    // Update the past-the-last-variant position, globally,
                    // after we do all the samples.
                    nonvariant_start = variant.position + variant.ref.size();
                };

                // Look for variants only on this path
                variant_file.setRegion(path_name);

                // Set up progress bar
                ProgressBar* progress = nullptr;
                // Message needs to last as long as the bar itself.
                string progress_message = "loading variants for " + path_name;
                if(show_progress) {
                    progress = new ProgressBar(path_length, progress_message.c_str());
                    progress->Progressed(0);
                }

                // TODO: For a first attempt, let's assume we can actually store
                // all the Path objects for all the phases.

                // Allocate a place to store actual variants
                vcflib::Variant var(variant_file);

                // How many variants have we done?
                size_t variants_processed = 0;
                while (variant_file.is_open() && variant_file.getNextVariant(var)) {
                    // this ... maybe we should remove it as for when we have calls against N
                    bool isDNA = allATGC(var.ref);
                    for (vector<string>::iterator a = var.alt.begin(); a != var.alt.end(); ++a) {
                        if (!allATGC(*a)) isDNA = false;
                    }
                    // only work with DNA sequences
                    if (!isDNA) {
                        continue;
                    }

                    var.position -= 1; // convert to 0-based

                    // Handle the variant
                    handle_variant(var);


                    if (variants_processed++ % 1000 == 0 && progress != nullptr) {
                        // Say we made progress
                        progress->Progressed(var.position);
                    }
                }

                // Now finish up all the threads
                for(size_t i = 0; i < num_phases; i++) {
                    // Each thread runs out until the end of the reference path
                    append_reference_mappings_until(i, path_length);

                    // And then we save all the threads
                    finish_phase(i);
                }

                if(progress != nullptr) {
                    // Throw out our progress bar
                    delete progress;
                }

            }


        }


        // save the xg version to the file name we've been given
        ofstream db_out(xg_name);
        index.serialize(db_out);
        db_out.close();
    }

    if(!gcsa_name.empty()) {
        // We need to make a gcsa index.

        // Load up the graphs
        vector<string> tmpfiles;
        if (dbg_names.empty()) {
            VGset graphs(file_names);
            graphs.show_progress = show_progress;
            // Go get the kmers of the correct size
            tmpfiles = graphs.write_gcsa_kmers_binary(kmer_size, path_only, forward_only);
        } else {
            tmpfiles = dbg_names;
        }
        // Make the index with the kmers
        gcsa::InputGraph input_graph(tmpfiles, true);
        gcsa::ConstructionParameters params;
        params.setSteps(doubling_steps);
        params.setLimit(size_limit);

        // build the GCSA index
        gcsa::GCSA* gcsa_index = new gcsa::GCSA(input_graph, params);

        if (verify_index) {
            //cerr << "verifying index" << endl;
            if (!gcsa_index->verifyIndex(input_graph)) {
                cerr << "[vg::main]: GCSA2 index verification failed" << endl;
            }
        }

        // build the LCP array
        string lcp_name = gcsa_name + ".lcp";
        gcsa::LCPArray* lcp_array = new gcsa::LCPArray(input_graph, params);

        // clean up input graph temp files
        if (dbg_names.empty()) {
            for (auto& tfn : tmpfiles) {
                remove(tfn.c_str());
            }
        }

        // Save the GCSA2 index
        sdsl::store_to_file(*gcsa_index, gcsa_name);
        delete gcsa_index;

        // Save the LCP array
        sdsl::store_to_file(*lcp_array, lcp_name);
        delete lcp_array;

    }

    if (!rocksdb_name.empty()) {

        Index index;
        index.use_snappy = use_snappy;

        if (compact) {
            index.open_for_write(rocksdb_name);
            index.compact();
            index.flush();
            index.close();
        }

        // todo, switch to xg for graph storage
        // index should write and load index/xg or such
        // then a handful of functions used in main.cpp and mapper.cpp need to be rewritten to use the xg index
        if (store_graph && file_names.size() > 0) {
            index.open_for_write(rocksdb_name);
            VGset graphs(file_names);
            graphs.show_progress = show_progress;
            graphs.store_in_index(index);
            //index.flush();
            //index.close();
            // reopen to index paths
            // this requires the index to be queryable
            //index.open_for_write(db_name);
            graphs.store_paths_in_index(index);
            index.compact();
            index.flush();
            index.close();
        }

        if (store_alignments && file_names.size() > 0) {
            index.open_for_write(rocksdb_name);
            function<void(Alignment&)> lambda = [&index](Alignment& aln) {
                index.put_alignment(aln);
            };
            for (auto& file_name : file_names) {
                if (file_name == "-") {
                    stream::for_each(std::cin, lambda);
                } else {
                    ifstream in;
                    in.open(file_name.c_str());
                    stream::for_each(in, lambda);
                }
            }
            index.flush();
            index.close();
        }

        if (dump_alignments) {
            vector<Alignment> output_buf;
            index.open_read_only(rocksdb_name);
            auto lambda = [&output_buf](const Alignment& aln) {
                output_buf.push_back(aln);
                stream::write_buffered(cout, output_buf, 100);
            };
            index.for_each_alignment(lambda);
            stream::write_buffered(cout, output_buf, 0);
            index.close();
        }

        if (store_mappings && file_names.size() > 0) {
            index.open_for_write(rocksdb_name);
            function<void(Alignment&)> lambda = [&index](Alignment& aln) {
                const Path& path = aln.path();
                for (int i = 0; i < path.mapping_size(); ++i) {
                    index.put_mapping(path.mapping(i));
                }
            };
            for (auto& file_name : file_names) {
                if (file_name == "-") {
                    stream::for_each(std::cin, lambda);
                } else {
                    ifstream in;
                    in.open(file_name.c_str());
                    stream::for_each(in, lambda);
                }
            }
            index.flush();
            index.close();
        }

        if (kmer_size != 0 && file_names.size() > 0) {
            index.open_for_bulk_load(rocksdb_name);
            VGset graphs(file_names);
            graphs.show_progress = show_progress;
            graphs.index_kmers(index, kmer_size, path_only, edge_max, kmer_stride, allow_negs);
            index.flush();
            index.close();
            // forces compaction
            index.open_for_write(rocksdb_name);
            index.flush();
            index.compact();
            index.close();
        }

        if (prune_kb >= 0) {
            if (show_progress) {
                cerr << "pruning kmers > " << prune_kb << " on disk from " << rocksdb_name << endl;
            }
            index.open_for_write(rocksdb_name);
            index.prune_kmers(prune_kb);
            index.compact();
            index.close();
        }

        if (set_kmer_size) {
            assert(kmer_size != 0);
            index.open_for_write(rocksdb_name);
            index.remember_kmer_size(kmer_size);
            index.close();
        }

        if (dump_index) {
            index.open_read_only(rocksdb_name);
            index.dump(cout);
            index.close();
        }

        if (describe_index) {
            index.open_read_only(rocksdb_name);
            set<int> kmer_sizes = index.stored_kmer_sizes();
            cout << "kmer sizes: ";
            for (auto kmer_size : kmer_sizes) {
                cout << kmer_size << " ";
            }
            cout << endl;
            index.close();
        }

        if (path_layout) {
            index.open_read_only(rocksdb_name);
            //index.path_layout();
            map<string, int64_t> path_by_id = index.paths_by_id();
            map<string, pair<pair<int64_t, bool>, pair<int64_t, bool>>> layout;
            map<string, int64_t> length;
            index.path_layout(layout, length);
            for (auto& p : layout) {
                // Negate IDs for backward nodes
                cout << p.first << " " << p.second.first.first * (p.second.first.second ? -1 : 1) << " "
                    << p.second.second.first * (p.second.second.second ? -1 : 1) << " " << length[p.first] << endl;
            }
            index.close();
        }
    }

    return 0;

}

void help_align(char** argv) {
    cerr << "usage: " << argv[0] << " align [options] <graph.vg> >alignments.gam" << endl
        << "options:" << endl
        << "    -s, --sequence STR    align a string to the graph in graph.vg using partial order alignment" << endl
        << "    -Q, --seq-name STR    name the sequence using this value" << endl
        << "    -j, --json            output alignments in JSON format (default GAM)" << endl;
}

int main_align(int argc, char** argv) {

    string seq;
    string seq_name;

    if (argc == 2) {
        help_align(argv);
        return 1;
    }

    bool print_cigar = false;
    bool output_json = false;

    int c;
    optind = 2; // force optind past command positional argument
    while (true) {
        static struct option long_options[] =
        {
            /* These options set a flag. */
            //{"verbose", no_argument,       &verbose_flag, 1},
            {"sequence", required_argument, 0, 's'},
            {"seq-name", no_argument, 0, 'Q'},
            {"json", no_argument, 0, 'j'},
            {0, 0, 0, 0}
        };

        int option_index = 0;
        c = getopt_long (argc, argv, "s:jhQ:",
                long_options, &option_index);

        /* Detect the end of the options. */
        if (c == -1)
            break;

        switch (c)
        {
            case 's':
                seq = optarg;
                break;

            case 'Q':
                seq_name = optarg;
                break;

            case 'j':
                output_json = true;
                break;

            case 'h':
            case '?':
                /* getopt_long already printed an error message. */
                help_align(argv);
                exit(1);
                break;

            default:
                abort ();
        }
    }

    VG* graph;
    string file_name = argv[optind];
    if (file_name == "-") {
        graph = new VG(std::cin);
    } else {
        ifstream in;
        in.open(file_name.c_str());
        graph = new VG(in);
    }

    Alignment alignment = graph->align(seq);

    if (output_json) {
        cout << pb2json(alignment) << endl;
    } else {
        if (!seq_name.empty()) {
            alignment.set_name(seq_name);
        }
        function<Alignment(uint64_t)> lambda =
            [&alignment] (uint64_t n) {
                return alignment;
            };
        stream::write(cout, 1, lambda);
    }

    delete graph;

    return 0;

}

void help_map(char** argv) {
    cerr << "usage: " << argv[0] << " map [options] <graph.vg> >alignments.vga" << endl
         << "options:" << endl
         << "    -d, --db-name DIR     use this db (defaults to <graph>.index/)" << endl
         << "                          A graph is not required. But GCSA/xg take precedence if available." << endl
         << "    -x, --xg-name FILE    use this xg index (defaults to <graph>.xg)" << endl
         << "    -g, --gcsa-name FILE  use this GCSA2 index (defaults to <graph>" << gcsa::GCSA::EXTENSION << ")" << endl
         << "    -V, --in-memory       build the XG and GCSA2 indexes in-memory from the provided .vg file" << endl
         << "    -O, --in-mem-path-only  when making the in-memory temporary index, only look at embedded paths" << endl
         << "input:" << endl
         << "    -s, --sequence STR    align a string to the graph in graph.vg using partial order alignment" << endl
         << "    -Q, --seq-name STR    name the sequence using this value (for graph modification with new named paths)" << endl
         << "    -r, --reads FILE      take reads (one per line) from FILE, write alignments to stdout" << endl
         << "    -b, --hts-input FILE  align reads from htslib-compatible FILE (BAM/CRAM/SAM) stdin (-), alignments to stdout" << endl
         << "    -K, --keep-secondary  produce alignments for secondary input alignments in addition to primary ones" << endl
         << "    -f, --fastq FILE      input fastq (possibly compressed), two are allowed, one for each mate" << endl
         << "    -i, --interleaved     fastq is interleaved paired-ended" << endl
         << "    -p, --pair-window N   align to a graph up to N ids away from the mapping location of one mate for the other" << endl
         << "    -N, --sample NAME     for --reads input, add this sample" << endl
         << "    -R, --read-group NAME for --reads input, add this read group" << endl
         << "output:" << endl
         << "    -J, --output-json     output JSON rather than an alignment stream (helpful for debugging)" << endl
         << "    -Z, --buffer-size N   buffer this many alignments together before outputting in GAM (default: 100)" << endl
         << "    -D, --debug           print debugging information about alignment to stderr" << endl
         << "generic mapping parameters:" << endl
         << "    -B, --band-width N    for very long sequences, align in chunks then merge paths (default 1000bp)" << endl
         << "    -P, --min-score N     accept alignment only if the normalized alignment score is > N (default: 0)" << endl
         << "    -n, --context-depth N follow this many edges out from each thread for alignment (default: 5)" << endl
         << "    -M, --max-multimaps N produce up to N alignments for each read (default: 1)" << endl
         << "    -T, --softclip-trig N trigger graph extension and realignment when either end has softclips (default: 0)" << endl
         << "    -m, --hit-max N       ignore kmers or MEMs who have >N hits in our index (default: 100)" << endl
         << "    -c, --clusters N      use at most the largest N ordered clusters of the kmer graph for alignment (default: all)" << endl
         << "    -C, --cluster-min N   require at least this many kmer hits in a cluster to attempt alignment (default: 1)" << endl
         << "    -H, --max-target-x N  skip cluster subgraphs with length > N*read_length (default: 100; unset: 0)" << endl
         << "    -e, --thread-ex N     grab this many nodes in id space around each thread for alignment (default: 10)" << endl
         << "    -t, --threads N       number of threads to use" << endl
         << "    -G, --greedy-accept   if a tested alignment achieves -X score/bp don't try worse seeds" << endl
         << "    -X, --accept-score N  accept early alignment if the normalized alignment score is > N and -F or -G is set" << endl
         << "    -A, --max-attempts N  try to improve sensitivity and align this many times (default: 7)" << endl
         << "maximal exact match (MEM) mapper:" << endl
         << "  This algorithm is used when --kmer-size is not specified and a GCSA index is given" << endl
         << "    -L, --min-mem-length N   ignore MEMs shorter than this length (default: 0/unset)" << endl
         << "    -Y, --max-mem-length N   ignore MEMs longer than this length by stopping backward search (default: 0/unset)" << endl
         << "kmer-based mapper:" << endl
         << "  This algorithm is used when --kmer-size is specified or a rocksdb index is given" << endl
         << "    -k, --kmer-size N     use this kmer size, it must be < kmer size in db (default: from index)" << endl
         << "    -j, --kmer-stride N   step distance between succesive kmers to use for seeding (default: kmer size)" << endl
         << "    -E, --min-kmer-entropy N  require shannon entropy of this in order to use kmer (default: no limit)" << endl
         << "    -S, --sens-step N     decrease kmer size by N bp until alignment succeeds (default: 5)" << endl
         << "    -l, --kmer-min N      give up aligning if kmer size gets below this threshold (default: 8)" << endl
         << "    -F, --prefer-forward  if the forward alignment of the read works, accept it" << endl;
}

int main_map(int argc, char** argv) {

    if (argc == 2) {
        help_map(argv);
        return 1;
    }

    string seq;
    string seq_name;
    string db_name;
    string xg_name;
    string gcsa_name;
    int kmer_size = 0;
    int kmer_stride = 0;
    int sens_step = 0;
    int best_clusters = 0;
    int cluster_min = 1;
    int max_attempts = 7;
    string read_file;
    string hts_file;
    bool keep_secondary = false;
    int hit_max = 100;
    int max_multimaps = 1;
    int thread_count = 1;
    int thread_ex = 10;
    int context_depth = 5;
    bool output_json = false;
    bool debug = false;
    bool prefer_forward = false;
    bool greedy_accept = false;
    float min_score = 0;
    string sample_name;
    string read_group;
    string fastq1, fastq2;
    bool interleaved_fastq = false;
    int pair_window = 64; // ~11bp/node
    int band_width = 1000; // anything > 1000bp sequences is difficult to align efficiently
    bool try_both_mates_first = false;
    float min_kmer_entropy = 0;
    float accept_score = 0;
    size_t kmer_min = 8;
    int softclip_threshold = 0;
    bool build_in_memory = false;
    int max_mem_length = 0;
    int min_mem_length = 0;
    int max_target_factor = 100;
    bool in_mem_path_only = false;
    int buffer_size = 100;

    int c;
    optind = 2; // force optind past command positional argument
    while (true) {
        static struct option long_options[] =

            {
                /* These options set a flag. */
                //{"verbose", no_argument,       &verbose_flag, 1},
                {"sequence", required_argument, 0, 's'},
                {"seq-name", required_argument, 0, 'Q'},
                {"db-name", required_argument, 0, 'd'},
                {"xg-name", required_argument, 0, 'x'},
                {"gcsa-name", required_argument, 0, 'g'},
                {"kmer-stride", required_argument, 0, 'j'},
                {"kmer-size", required_argument, 0, 'k'},
                {"min-kmer-entropy", required_argument, 0, 'E'},
                {"clusters", required_argument, 0, 'c'},
                {"cluster-min", required_argument, 0, 'C'},
                {"max-attempts", required_argument, 0, 'A'},
                {"reads", required_argument, 0, 'r'},
                {"sample", required_argument, 0, 'N'},
                {"read-group", required_argument, 0, 'R'},
                {"hit-max", required_argument, 0, 'm'},
                {"max-multimaps", required_argument, 0, 'N'},
                {"threads", required_argument, 0, 't'},
                {"prefer-forward", no_argument, 0, 'F'},
                {"greedy-accept", no_argument, 0, 'G'},
                {"accept-score", required_argument, 0, 'X'},
                {"sens-step", required_argument, 0, 'S'},
                {"thread-ex", required_argument, 0, 'e'},
                {"context-depth", required_argument, 0, 'n'},
                {"output-json", no_argument, 0, 'J'},
                {"hts-input", required_argument, 0, 'b'},
                {"keep-secondary", no_argument, 0, 'K'},
                {"fastq", no_argument, 0, 'f'},
                {"interleaved", no_argument, 0, 'i'},
                {"pair-window", required_argument, 0, 'p'},
                {"band-width", required_argument, 0, 'B'},
                {"min-score", required_argument, 0, 'P'},
                {"kmer-min", required_argument, 0, 'l'},
                {"softclip-trig", required_argument, 0, 'T'},
                {"in-memory", no_argument, 0, 'V'},
                {"in-mem-path-only", no_argument, 0, 'O'},
                {"debug", no_argument, 0, 'D'},
                {"min-mem-length", required_argument, 0, 'L'},
                {"max-mem-length", required_argument, 0, 'Y'},
                {"max-target-x", required_argument, 0, 'H'},
                {"buffer-size", required_argument, 0, 'Z'},
                {0, 0, 0, 0}
            };

        int option_index = 0;
        c = getopt_long (argc, argv, "s:j:hd:x:g:c:r:m:k:M:t:DX:FS:Jb:KR:N:if:p:B:h:GC:A:E:Q:n:P:l:e:T:VL:Y:H:OZ:",
                         long_options, &option_index);


        /* Detect the end of the options. */
        if (c == -1)
            break;

        switch (c)
        {
            case 's':
                seq = optarg;
                break;

            case 'V':
                build_in_memory = true;
                break;

            case 'd':
                db_name = optarg;
                break;

            case 'x':
                xg_name = optarg;
                break;

            case 'g':
                gcsa_name = optarg;
                break;

            case 'j':
                kmer_stride = atoi(optarg);
                break;


            case 'O':
                in_mem_path_only = true;
                break;

            case 'Q':
                seq_name = optarg;
                break;

            case 'S':
                sens_step = atoi(optarg);
                break;

            case 'c':
                best_clusters = atoi(optarg);
                break;

            case 'C':
                cluster_min = atoi(optarg);
                break;

            case 'E':
                min_kmer_entropy = atof(optarg);
                break;

            case 'A':
                max_attempts = atoi(optarg);
                break;

            case 'm':
                hit_max = atoi(optarg);
                break;

            case 'M':
                max_multimaps = atoi(optarg);
                break;

            case 'k':
                kmer_size = atoi(optarg);
                break;

            case 'e':
                thread_ex = atoi(optarg);
                break;

            case 'n':
                context_depth = atoi(optarg);
                break;

            case 'T':
                softclip_threshold = atoi(optarg);
                break;

            case 'r':
                read_file = optarg;
                break;

            case 'R':
                read_group = optarg;
                break;

            case 'N':
                sample_name = optarg;
                break;

            case 'b':
                hts_file = optarg;
                break;

            case 'K':
                keep_secondary = true;
                break;

            case 'f':
                if (fastq1.empty()) fastq1 = optarg;
                else if (fastq2.empty()) fastq2 = optarg;
                else { cerr << "[vg map] error: more than two fastqs specified" << endl; exit(1); }
                break;

            case 'i':
                interleaved_fastq = true;
                break;

            case 'p':
                pair_window = atoi(optarg);
                break;

            case 't':
                omp_set_num_threads(atoi(optarg));
                break;

            case 'D':
                debug = true;
                break;

            case 'F':
                prefer_forward = true;
                break;

            case 'G':
                greedy_accept = true;
                break;

            case 'X':
                accept_score = atof(optarg);
                break;

            case 'J':
                output_json = true;
                break;

            case 'B':
                band_width = atoi(optarg);
                break;

            case 'P':
                min_score = atof(optarg);
                break;

            case 'l':
                kmer_min = atoi(optarg);
                break;

            case 'L':
                min_mem_length = atoi(optarg);
                break;

            case 'Y':
                max_mem_length = atoi(optarg);
                break;

            case 'H':
                max_target_factor = atoi(optarg);
                break;

        case 'Z':
            buffer_size = atoi(optarg);
            break;

        case 'h':
        case '?':
            /* getopt_long already printed an error message. */
            help_map(argv);
            exit(1);
            break;


            default:
                abort ();
        }
    }

    if (seq.empty() && read_file.empty() && hts_file.empty() && fastq1.empty()) {
        cerr << "error:[vg map] a sequence or read file is required when mapping" << endl;
        return 1;
    }

    // should probably disable this
    string file_name;
    if (optind < argc) {
        file_name = argv[optind];
    }

    if (gcsa_name.empty() && !file_name.empty()) {
        gcsa_name = file_name + gcsa::GCSA::EXTENSION;
    }

    // Load up our indexes.
    xg::XG* xindex = nullptr;
    gcsa::GCSA* gcsa = nullptr;
    gcsa::LCPArray* lcp = nullptr;

    // for testing, we sometimes want to run the mapper on indexes we build in memory
    if (build_in_memory) {
        VG* graph;
        if (file_name == "-") {
            graph = new VG(std::cin);
        } else {
            ifstream in;
            in.open(file_name.c_str());
            graph = new VG(in);
        }
        xindex = new xg::XG(graph->graph);
        assert(kmer_size);
        int doubling_steps = 2;
        graph->build_gcsa_lcp(gcsa, lcp, kmer_size, in_mem_path_only, false, 2);
        delete graph;
    } else {
        // We try opening the file, and then see if it worked
        ifstream xg_stream(xg_name);

        if(xg_stream) {
            // We have an xg index!
            if(debug) {
                cerr << "Loading xg index " << xg_name << "..." << endl;
            }
            xindex = new xg::XG(xg_stream);
        }

        ifstream gcsa_stream(gcsa_name);
        if(gcsa_stream) {
            // We have a GCSA index too!
            if(debug) {
                cerr << "Loading GCSA2 index " << gcsa_name << "..." << endl;
            }
            gcsa = new gcsa::GCSA();
            gcsa->load(gcsa_stream);
        }

        string lcp_name = gcsa_name + ".lcp";
        ifstream lcp_stream(lcp_name);
        if (lcp_stream) {
            if(debug) {
                cerr << "Loading LCP index " << gcsa_name << "..." << endl;
            }
            lcp = new gcsa::LCPArray();
            lcp->load(lcp_stream);
        }
    }

    Index* idx = nullptr;

    if(!xindex || !gcsa) {
        // We only need a Rocksdb index if we don't have the others.
        if(debug) {
            cerr << "Loading RocksDB index " << db_name << "..." << endl;
        }
        idx = new Index();
        idx->open_read_only(db_name);
    }

    thread_count = get_thread_count();

    vector<Mapper*> mapper;
    mapper.resize(thread_count);
    vector<vector<Alignment> > output_buffer;
    output_buffer.resize(thread_count);

    // We have one function to dump alignments into
    // Make sure to flush the buffer at the end of the program!
    auto output_alignments = [&output_buffer, &output_json, &buffer_size](vector<Alignment>& alignments) {
        // for(auto& alignment : alignments){
        // 		cerr << "This is in output_alignments" << alignment.DebugString() << endl;
        // }

        if (output_json) {
            // If we want to convert to JSON, convert them all to JSON and dump them to cout.
            for(auto& alignment : alignments) {
                string json = pb2json(alignment);
#pragma omp critical (cout)
                cout << json << "\n";
            }
        } else {
            // Otherwise write them through the buffer for our thread
            int tid = omp_get_thread_num();
            auto& output_buf = output_buffer[tid];

            // Copy all the alignments over to the output buffer
            copy(alignments.begin(), alignments.end(), back_inserter(output_buf));

            stream::write_buffered(cout, output_buf, buffer_size);
        }
    };

    for (int i = 0; i < thread_count; ++i) {
        Mapper* m;
        if(xindex && gcsa && lcp) {
            // We have the xg and GCSA indexes, so use them
            m = new Mapper(xindex, gcsa, lcp);
        } else {
            // Use the Rocksdb index and maybe the GCSA one
            m = new Mapper(idx, gcsa);
        }
        m->best_clusters = best_clusters;
        m->hit_max = hit_max;
        m->max_multimaps = max_multimaps;
        m->debug = debug;
        if (accept_score) m->accept_norm_score = accept_score;
        if (sens_step) m->kmer_sensitivity_step = sens_step;
        m->prefer_forward = prefer_forward;
        m->greedy_accept = greedy_accept;
        m->thread_extension = thread_ex;
        m->cluster_min = cluster_min;
        m->context_depth = context_depth;
        m->max_attempts = max_attempts;
        m->min_kmer_entropy = min_kmer_entropy;
        m->kmer_min = kmer_min;
        m->min_norm_score = min_score;
        m->softclip_threshold = softclip_threshold;
        m->min_mem_length = min_mem_length;
        m->max_mem_length = max_mem_length;
        m->max_target_factor = max_target_factor;
        mapper[i] = m;
    }

    if (!seq.empty()) {
        int tid = omp_get_thread_num();

        Alignment unaligned;
        unaligned.set_sequence(seq);
        vector<Alignment> alignments = mapper[tid]->align_multi(unaligned, kmer_size, kmer_stride, band_width);
        if(alignments.size() == 0) {
            // If we didn't have any alignments, report the unaligned alignment
            alignments.push_back(unaligned);
        }


        for(auto& alignment : alignments) {
            if (!sample_name.empty()) alignment.set_sample_name(sample_name);
            if (!read_group.empty()) alignment.set_read_group(read_group);
            if (!seq_name.empty()) alignment.set_name(seq_name);
        }

        // Output the alignments in JSON or protobuf as appropriate.
        output_alignments(alignments);
    }

    if (!read_file.empty()) {
        ifstream in(read_file);
        bool more_data = in.good();
#pragma omp parallel shared(in)
        {
            string line;
            int tid = omp_get_thread_num();
            while (in.good()) {
                line.clear();
#pragma omp critical (readq)
                {
                    std::getline(in,line);
                }
                if (!line.empty()) {
                    // Make an alignment
                    Alignment unaligned;
                    unaligned.set_sequence(line);

                    vector<Alignment> alignments = mapper[tid]->align_multi(unaligned, kmer_size, kmer_stride, band_width);
                    if(alignments.empty()) {
                        alignments.push_back(unaligned);
                    }

                    for(auto& alignment : alignments) {
                        // Set the alignment metadata
                        if (!sample_name.empty()) alignment.set_sample_name(sample_name);
                        if (!read_group.empty()) alignment.set_read_group(read_group);
                    }


                    // Output the alignments in JSON or protobuf as appropriate.
                    output_alignments(alignments);
                }
            }
        }
    }

    if (!hts_file.empty()) {
        function<void(Alignment&)> lambda =
            [&mapper,
            &output_alignments,
            &keep_secondary,
            &kmer_size,
            &kmer_stride,
            &band_width]
                (Alignment& alignment) {

                    if(alignment.is_secondary() && !keep_secondary) {
                        // Skip over secondary alignments in the input; we don't want several output mappings for each input *mapping*.
                        return;
                    }

                    int tid = omp_get_thread_num();
                    vector<Alignment> alignments = mapper[tid]->align_multi(alignment, kmer_size, kmer_stride, band_width);
                    if(alignments.empty()) {
                        alignments.push_back(alignment);
                    }

                    // Output the alignments in JSON or protobuf as appropriate.
                    output_alignments(alignments);
                };
        // run
        hts_for_each_parallel(hts_file, lambda);
    }

    if (!fastq1.empty()) {
        if (interleaved_fastq) {
            // paired interleaved
            function<void(Alignment&, Alignment&)> lambda =
                [&mapper,
                &output_alignments,
                &kmer_size,
                &kmer_stride,
                &band_width,
                &pair_window]
                    (Alignment& aln1, Alignment& aln2) {

                        int tid = omp_get_thread_num();
                        auto alnp = mapper[tid]->align_paired_multi(aln1, aln2, kmer_size, kmer_stride, band_width, pair_window);

                        // Make sure we have unaligned "alignments" for things that don't align.
                        if(alnp.first.empty()) {
                            alnp.first.push_back(aln1);
                        }
                        if(alnp.second.empty()) {
                            alnp.second.push_back(aln2);
                        }

                        // Output the alignments in JSON or protobuf as appropriate.
                        output_alignments(alnp.first);
                        output_alignments(alnp.second);
                    };
            fastq_paired_interleaved_for_each_parallel(fastq1, lambda);
        } else if (fastq2.empty()) {
            // single
            function<void(Alignment&)> lambda =
                [&mapper,
                &output_alignments,
                &kmer_size,
                &kmer_stride,
                &band_width]
                    (Alignment& alignment) {

                        int tid = omp_get_thread_num();
                        vector<Alignment> alignments = mapper[tid]->align_multi(alignment, kmer_size, kmer_stride, band_width);

                        if(alignments.empty()) {
                            // Make sure we have a "no alignment" alignment
                            alignments.push_back(alignment);
                        }

                        //cerr << "This is just before output_alignments" << alignment.DebugString() << endl;
                        output_alignments(alignments);
                    };
            fastq_unpaired_for_each_parallel(fastq1, lambda);
        } else {
            // paired two-file
            function<void(Alignment&, Alignment&)> lambda =
                [&mapper,
                &output_alignments,
                &kmer_size,
                &kmer_stride,
                &band_width,
                &pair_window]
                    (Alignment& aln1, Alignment& aln2) {

                        int tid = omp_get_thread_num();
                        auto alnp = mapper[tid]->align_paired_multi(aln1, aln2, kmer_size, kmer_stride, band_width, pair_window);

                        // Make sure we have unaligned "alignments" for things that don't align.
                        if(alnp.first.empty()) {
                            alnp.first.push_back(aln1);
                        }
                        if(alnp.second.empty()) {
                            alnp.second.push_back(aln2);
                        }

                        output_alignments(alnp.first);
                        output_alignments(alnp.second);
                    };
            fastq_paired_two_files_for_each_parallel(fastq1, fastq2, lambda);
        }
    }

    // clean up
    for (int i = 0; i < thread_count; ++i) {
        delete mapper[i];
        auto& output_buf = output_buffer[i];
        if (!output_json) {
            stream::write_buffered(cout, output_buf, 0);
        }
    }

    if(idx)  {
        delete idx;
        idx = nullptr;
    }
    if(gcsa) {
        delete gcsa;
        gcsa = nullptr;
    }
    if(xindex) {
        delete xindex;
        xindex = nullptr;
    }

    cout.flush();

    return 0;

}

void help_view(char** argv) {
    cerr << "usage: " << argv[0] << " view [options] [ <graph.vg> | <graph.json> | <aln.gam> | <read1.fq> [<read2.fq>] ]" << endl
        << "options:" << endl
        << "    -g, --gfa            output GFA format (default)" << endl
        << "    -F, --gfa-in         input GFA format" << endl

        << "    -v, --vg             output VG format" << endl
        << "    -V, --vg-in          input VG format (default)" << endl

        << "    -j, --json           output JSON format" << endl
        << "    -J, --json-in        input JSON format" << endl
        << "    -c, --json-stream    streaming conversion of a VG format graph in line delimited JSON format" << endl
        << "                         (this cannot be loaded directly via -J)" << endl
        << "    -G, --gam            output GAM format (vg alignment format: Graph " << endl
        << "                         Alignment/Map)" << endl
        << "    -t, --turtle         output RDF/turtle format (can not be loaded by VG)" << endl
        << "    -T  --turtle-in      input turtle format." << endl
        << "    -r, --rdf_base_uri   set base uri for the RDF output" << endl

        << "    -a, --align-in       input GAM format" << endl
        << "    -A, --aln-graph GAM  add alignments from GAM to the graph" << endl

        << "    -d, --dot            output dot format" << endl
        << "    -S, --simple-dot     simplify the dot output; remove node labels, simplify alignments" << endl
        << "    -C, --color          color nodes that are not in the reference path (DOT OUTPUT ONLY)" << endl
        << "    -p, --show-paths     show paths in dot output" << endl
        << "    -w, --walk-paths     add labeled edges to represent paths in dot output" << endl
        << "    -n, --annotate-paths add labels to normal edges to represent paths in dot output" << endl
        << "    -M, --show-mappings  with -p print the mappings in each path in JSON" << endl
        << "    -I, --invert-ports   invert the edge ports in dot so that ne->nw is reversed" << endl
        << "    -s, --random-seed N  use this seed when assigning path symbols in dot output" << endl

        << "    -b, --bam            input BAM or other htslib-parseable alignments" << endl

        << "    -f, --fastq          input fastq (output defaults to GAM). Takes two " << endl
        << "                         positional file arguments if paired" << endl
        << "    -i, --interleaved    fastq is interleaved paired-ended" << endl

        << "    -L, --pileup         ouput VG Pileup format" << endl
        << "    -l, --pileup-in      input VG Pileup format" << endl;
    // TODO: Can we regularize the option names for input and output types?

}

int main_view(int argc, char** argv) {

    if (argc == 2) {
        help_view(argv);
        return 1;
    }

    // Supported conversions:
    //      TO  vg  json    gfa gam bam fastq   dot
    // FROM
    // vg       Y   Y       Y   N   N   N       Y
    // json     Y   Y       Y   N   N   N       Y
    // gfa      Y   Y       Y   N   N   N       Y
    // gam      N   Y       N   N   N   N       N
    // bam      N   N       N   Y   N   N       N
    // fastq    N   N       N   Y   N   N       N
    // dot      N   N       N   N   N   N       N
    //
    // and json-gam -> gam
    //     json-pileup -> pileup

    string output_type;
    string input_type;
    string rdf_base_uri;
    bool input_json = false;
    string alignments;
    string fastq1, fastq2;
    bool interleaved_fastq = false;
    bool show_paths_in_dot = false;
    bool walk_paths_in_dot = false;
    bool annotate_paths_in_dot = false;
    bool invert_edge_ports_in_dot = false;
    bool show_mappings_in_dot = false;
    bool simple_dot = false;
    int seed_val = time(NULL);
    bool color_variants = false;

    int c;
    optind = 2; // force optind past "view" argument
    while (true) {
        static struct option long_options[] =
        {
            /* These options set a flag. */
            //{"verbose", no_argument,       &verbose_flag, 1},
            {"dot", no_argument, 0, 'd'},
            {"gfa", no_argument, 0, 'g'},
            {"turtle", no_argument, 0, 't'},
            {"rdf-base-uri", no_argument, 0, 'r'},
            {"gfa-in", no_argument, 0, 'F'},
            {"json",  no_argument, 0, 'j'},
            {"json-in",  no_argument, 0, 'J'},
            {"json-stream", no_argument, 0, 'c'},
            {"vg", no_argument, 0, 'v'},
            {"vg-in", no_argument, 0, 'V'},
            {"align-in", no_argument, 0, 'a'},
            {"gam", no_argument, 0, 'G'},
            {"bam", no_argument, 0, 'b'},
            {"fastq", no_argument, 0, 'f'},
            {"interleaved", no_argument, 0, 'i'},
            {"aln-graph", required_argument, 0, 'A'},
            {"show-paths", no_argument, 0, 'p'},
            {"turtle-in", no_argument, 0, 'T'},
            {"walk-paths", no_argument, 0, 'w'},
            {"annotate-paths", no_argument, 0, 'n'},
            {"random-seed", required_argument, 0, 's'},
            {"pileup", no_argument, 0, 'L'},
            {"pileup-in", no_argument, 0, 'l'},
            {"invert-ports", no_argument, 0, 'I'},
            {"show-mappings", no_argument, 0, 'M'},
            {"simple-dot", no_argument, 0, 'S'},
            {"color", no_argument, 0, 'C'},
            {0, 0, 0, 0}
        };

        int option_index = 0;
        c = getopt_long (argc, argv, "dgFjJhvVpaGbifA:s:wnlLIMcTtr:SC",
                long_options, &option_index);

        /* Detect the end of the options. */
        if (c == -1)
            break;

        switch (c)
        {
            case 'C':
                color_variants = true;
                break;

            case 'd':
                output_type = "dot";
                break;

            case 'S':
                simple_dot = true;
                break;

            case 'p':
                show_paths_in_dot = true;
                break;

            case 'M':
                show_mappings_in_dot = true;
                break;

            case 'w':
                walk_paths_in_dot = true;
                break;


            case 'n':
                annotate_paths_in_dot = true;
                break;

            case 's':
                seed_val = atoi(optarg);
                break;

            case 'g':
                output_type = "gfa";
                break;

            case 'F':
                input_type = "gfa";
                break;

            case 'j':
                output_type = "json";
                break;

            case 'J':
                // -J can complement input GAM/Pileup, hence the extra logic here.
                if (input_type.empty()) {
                    input_type = "json";
                }
                input_json = true;
                break;

            case 'c':
                input_type = "vg";
                output_type = "stream";
                break;

            case 'v':
                output_type = "vg";
                break;

            case 'V':
                input_type = "vg";
                break;

            case 'G':
                output_type = "gam";
                break;

            case 't':
                output_type = "turtle";
                break;

            case 'r':
                rdf_base_uri = optarg;
                break;
            case 'T':
                input_type= "turtle-in";
                break;
            case 'a':
                input_type = "gam";
                if(output_type.empty()) {
                    // Default to GAM -> JSON
                    output_type = "json";
                }
                break;

            case 'b':
                input_type = "bam";
                if(output_type.empty()) {
                    // Default to BAM -> GAM, since BAM isn't convertable to our normal default.
                    output_type = "gam";
                }
                break;

            case 'f':
                input_type = "fastq";
                if(output_type.empty()) {
                    // Default to FASTQ -> GAM
                    output_type = "gam";
                }
                break;

            case 'i':
                interleaved_fastq = true;
                break;

            case 'A':
                alignments = optarg;
                break;

            case 'I':
                invert_edge_ports_in_dot = true;
                break;

            case 'L':
                output_type = "pileup";
                break;

            case 'l':
                input_type = "pileup";
                if (output_type.empty()) {
                    // Default to Pileup -> JSON
                    output_type = "json";
                }
                break;

            case 'h':
            case '?':
                /* getopt_long already printed an error message. */
                help_view(argv);
                exit(1);
                break;

            default:
                abort ();
        }
    }

    // If the user specified nothing else, we default to VG in and GFA out.
    if (input_type.empty()) {
        input_type = "vg";
    }
    if (output_type.empty()) {
        output_type = "gfa";
    }
    if (rdf_base_uri.empty()) {
        rdf_base_uri = "http://example.org/vg/";
    }
    vector<Alignment> alns;
    if (!alignments.empty()) {
        function<void(Alignment&)> lambda = [&alns](Alignment& aln) { alns.push_back(aln); };
        ifstream in;
        in.open(alignments.c_str());
        stream::for_each(in, lambda);
    }

    VG* graph = nullptr;
    if (optind >= argc) {
        cerr << "[vg view] error: no filename given" << endl;
        exit(1);
    }
    string file_name = argv[optind];
    if (input_type == "vg") {
        if (output_type == "stream") {
            function<void(Graph&)> lambda = [&](Graph& g) { cout << pb2json(g) << endl; };
            if (file_name == "-") {
                stream::for_each(std::cin, lambda);
            } else {
                ifstream in;
                in.open(file_name.c_str());
                stream::for_each(in, lambda);
            }
            return 0;
        } else {
            if (file_name == "-") {
                graph = new VG(std::cin);
            } else {
                ifstream in;
                in.open(file_name.c_str());
                graph = new VG(in);
            }
        }
        // VG can convert to any of the graph formats, so keep going
    } else if (input_type == "gfa") {
        if (file_name == "-") {
            graph = new VG;
            graph->from_gfa(std::cin);
        } else {
            ifstream in;
            in.open(file_name.c_str());
            graph = new VG;
            graph->from_gfa(in);
        }
        // GFA can convert to any of the graph formats, so keep going
    } else if(input_type == "json") {
        assert(input_json == true);
        JSONStreamHelper<Graph> json_helper(file_name);
        function<bool(Graph&)> get_next_graph = json_helper.get_read_fn();
        graph = new VG(get_next_graph, false);
    } else if(input_type == "turtle-in") {
        graph = new VG;
        bool pre_compress=color_variants;
        if (file_name == "-") {
            graph->from_turtle("/dev/stdin", rdf_base_uri);
        } else {
            graph->from_turtle(file_name, rdf_base_uri);
        }
    } else if (input_type == "gam") {
        if (input_json == false) {
            if (output_type == "json") {
                // convert values to printable ones
                function<void(Alignment&)> lambda = [](Alignment& a) {
                    alignment_quality_short_to_char(a);
                    cout << pb2json(a) << "\n";
                };
                if (file_name == "-") {
                    stream::for_each(std::cin, lambda);
                } else {
                    ifstream in;
                    in.open(file_name.c_str());
                    stream::for_each(in, lambda);
                }
            } else {
                // todo
                cerr << "[vg view] error: (binary) GAM can only be converted to JSON" << endl;
                return 1;
            }
        } else {
            if (output_type == "json" || output_type == "gam") {
                JSONStreamHelper<Alignment> json_helper(file_name);
                json_helper.write(cout, output_type == "json");
            } else {
                cerr << "[vg view] error: JSON GAM can only be converted to GAM or JSON" << endl;
                return 1;
            }
        }
        cout.flush();
        return 0;
    } else if (input_type == "bam") {
        if (output_type == "gam") {
            //function<void(const Alignment&)>& lambda) {
            // todo write buffering procedure in alignment.cpp
            vector<Alignment> buf;
            function<void(Alignment&)> lambda = [&buf](Alignment& aln) {
                buf.push_back(aln);
                if (buf.size() > 1000) {
                    write_alignments(std::cout, buf);
                    buf.clear();
                }
            };
            hts_for_each(file_name, lambda);
            write_alignments(std::cout, buf);
            buf.clear();
            cout.flush();
            return 0;
        } else if (output_type == "json") {
            // todo
            cerr << "[vg view] error: BAM to JSON conversion not yet implemented" << endl;
            return 0;
        } else {
            cerr << "[vg view] error: BAM can only be converted to GAM" << endl;
            return 1;
        }
        } else if (input_type == "fastq") {
            fastq1 = argv[optind++];
            if (optind < argc) {
                fastq2 = argv[optind];
            }
            if (output_type == "gam") {
                vector<Alignment> buf;
                if (!interleaved_fastq && fastq2.empty()) {
                    function<void(Alignment&)> lambda = [&buf](Alignment& aln) {
                        buf.push_back(aln);
                        if (buf.size() > 1000) {
                            write_alignments(std::cout, buf);
                            buf.clear();
                        }
                    };
                    fastq_unpaired_for_each(fastq1, lambda);
                } else if (interleaved_fastq && fastq2.empty()) {
                    function<void(Alignment&, Alignment&)> lambda = [&buf](Alignment& aln1, Alignment& aln2) {
                        buf.push_back(aln1);
                        buf.push_back(aln2);
                        if (buf.size() > 1000) {
                            write_alignments(std::cout, buf);
                            buf.clear();
                        }
                    };
                    fastq_paired_interleaved_for_each(fastq1, lambda);
                } else if (!fastq2.empty()) {
                    function<void(Alignment&, Alignment&)> lambda = [&buf](Alignment& aln1, Alignment& aln2) {
                        buf.push_back(aln1);
                        buf.push_back(aln2);
                        if (buf.size() > 1000) {
                            write_alignments(std::cout, buf);
                            buf.clear();
                        }
                    };
                    fastq_paired_two_files_for_each(fastq1, fastq2, lambda);
                }
                write_alignments(std::cout, buf);
                buf.clear();
            } else {
                // We can't convert fastq to the other graph formats
                cerr << "[vg view] error: FASTQ can only be converted to GAM" << endl;
                return 1;
            }
            cout.flush();
            return 0;
        } else if (input_type == "pileup") {
            if (input_json == false) {
                if (output_type == "json") {
                    // convert values to printable ones
                    function<void(NodePileup&)> lambda = [](NodePileup& p) {
                        cout << pb2json(p) << "\n";
                    };
                    if (file_name == "-") {
                        stream::for_each(std::cin, lambda);
                    } else {
                        ifstream in;
                        in.open(file_name.c_str());
                        stream::for_each(in, lambda);
                    }
                } else {
                    // todo
                    cerr << "[vg view] error: (binary) Pileup can only be converted to JSON" << endl;
                    return 1;
                }
            } else {
                if (output_type == "json" || output_type == "pileup") {
                    JSONStreamHelper<NodePileup> json_helper(file_name);
                    json_helper.write(cout, output_type == "json");
                } else {
                    cerr << "[vg view] error: JSON Pileup can only be converted to Pileup or JSON" << endl;
                    return 1;
                }
            }
            cout.flush();
            return 0;
        }

        if(graph == nullptr) {
            // Make sure we didn't forget to implement an input format.
            cerr << "[vg view] error: cannot load graph in " << input_type << " format" << endl;
            return 1;
        }

        if(!graph->is_valid()) {
            // If we're converting the graph, we might as well make sure it's valid.
            // This is especially useful for JSON import.
            cerr << "[vg view] warning: graph is invalid!" << endl;
        }

        // Now we know graph was filled in from the input format. Spit it out in the
        // requested output format.

        if (output_type == "dot") {
            graph->to_dot(std::cout,
                    alns,
                    show_paths_in_dot,
                    walk_paths_in_dot,
                    annotate_paths_in_dot,
                    show_mappings_in_dot,
                    simple_dot,
                    invert_edge_ports_in_dot,
                    color_variants,
                    seed_val);
        } else if (output_type == "json") {
            cout << pb2json(graph->graph) << endl;
        } else if (output_type == "gfa") {
            graph->to_gfa(std::cout);
        } else if (output_type == "turtle") {
            graph->to_turtle(std::cout, rdf_base_uri, color_variants);
        } else if (output_type == "vg") {
            graph->serialize_to_ostream(cout);
        } else {
            // We somehow got here with a bad output format.
            cerr << "[vg view] error: cannot save a graph in " << output_type << " format" << endl;
            return 1;
        }

        cout.flush();
        delete graph;

        return 0;
    }

    void help_deconstruct(char** argv){
        cerr << "usage: " << argv[0] << " deconstruct [options] <my_graph>.vg" << endl
            << "options: " << endl
            << "-s, --superbubbles  print the superbubbles of the graph and exit."
            << endl;
    }
    int main_deconstruct(int argc, char** argv){
        cerr << "WARNING: EXPERIMENTAL" << endl;
        if (argc <= 2) {
            help_deconstruct(argv);
            return 1;
        }
        bool print_sbs = false;

        int c;
        optind = 2; // force optind past command positional argument
        while (true) {
            static struct option long_options[] =
            {
                {"help", no_argument, 0, 'h'},
                {"xg-name", required_argument,0, 'x'},
                {"superbubbles", no_argument, 0, 's'},
                {0, 0, 0, 0}

            };
            int option_index = 0;
            c = getopt_long (argc, argv, "hsx:",
                    long_options, &option_index);

            // Detect the end of the options.
            if (c == -1)
                break;

            switch (c)
            {
                case 's':
                    print_sbs = true;
                    break;
                case '?':
                case 'h':
                    help_deconstruct(argv);
                    return 1;
                default:
                    abort();
            }
        }

        VG* graph;
        string file_name = argv[optind];
        if (file_name == "-") {
            graph = new VG(std::cin);
        } else {
            ifstream in;
            in.open(file_name.c_str());
            graph = new VG(in);
        }
        Deconstructor decon = Deconstructor(graph);
<<<<<<< HEAD

=======
        
>>>>>>> 5e8bea91
        if (print_sbs){
            vector<SuperBubble> sbs = decon.get_all_superbubbles();
            for (auto s: sbs){
                cout << s.start_node << "\t";
                for (auto i : s.nodes){
                    cout << i << ",";
                }
                cout << "\t" << s.end_node << endl;
            }
        }

        /* Find superbubbles */

        return 0;
    }
    void help_construct(char** argv) {
        cerr << "usage: " << argv[0] << " construct [options] >new.vg" << endl
            << "options:" << endl
            << "    -v, --vcf FILE        input VCF" << endl
            << "    -r, --reference FILE  input FASTA reference" << endl
            << "    -P, --ref-paths FILE  write reference paths in protobuf/gzip format to FILE" << endl
            << "    -B, --phase-blocks    save paths for phased blocks with the ref paths" << endl
            << "    -a, --alt-paths       save paths for alts of variants by variant ID" << endl
            << "    -R, --region REGION   specify a particular chromosome" << endl
            << "    -C, --region-is-chrom don't attempt to parse the region (use when the reference" << endl
            << "                          sequence name could be inadvertently parsed as a region)" << endl
            << "    -z, --region-size N   variants per region to parallelize" << endl
            << "    -m, --node-max N      limit the maximum allowable node sequence size" << endl
            << "                          nodes greater than this threshold will be divided" << endl
            << "    -p, --progress        show progress" << endl
            << "    -t, --threads N       use N threads to construct graph (defaults to numCPUs)" << endl
            << "    -f, --flat-alts N     don't chop up alternate alleles from input vcf" << endl;
    }

    int main_construct(int argc, char** argv) {

        if (argc == 2) {
            help_construct(argv);
            return 1;
        }

        string fasta_file_name, vcf_file_name, json_filename;
        string region;
        bool region_is_chrom = false;
        string output_type = "VG";
        bool progress = false;
        int vars_per_region = 25000;
        int max_node_size = 0;
        string ref_paths_file;
        bool flat_alts = false;
        // Should we make paths out of phasing blocks in the called samples?
        bool load_phasing_paths = false;
        // Should we make alt paths for variants?
        bool load_alt_paths = false;

        int c;
        while (true) {
            static struct option long_options[] =
            {
                /* These options set a flag. */
                //{"verbose", no_argument,       &verbose_flag, 1},
                {"vcf", required_argument, 0, 'v'},
                {"reference", required_argument, 0, 'r'},
                // TODO: change the long option here?
                {"ref-paths", required_argument, 0, 'P'},
                {"phase-blocks", no_argument, 0, 'B'},
                {"alt-paths", no_argument, 0, 'a'},
                {"progress",  no_argument, 0, 'p'},
                {"region-size", required_argument, 0, 'z'},
                {"threads", required_argument, 0, 't'},
                {"region", required_argument, 0, 'R'},
                {"region-is-chrom", no_argument, 0, 'C'},
                {"node-max", required_argument, 0, 'm'},\
                {"flat-alts", no_argument, 0, 'f'},
                {0, 0, 0, 0}
            };

            int option_index = 0;
            c = getopt_long (argc, argv, "v:r:phz:t:R:m:P:Bas:Cf",
                    long_options, &option_index);

            /* Detect the end of the options. */
            if (c == -1)
                break;

            switch (c)
            {
                case 'v':
                    vcf_file_name = optarg;
                    break;

                case 'r':
                    fasta_file_name = optarg;
                    break;

                case 'P':
                    ref_paths_file = optarg;
                    break;

                case 'B':
                    load_phasing_paths = true;
                    break;

                case 'a':
                    load_alt_paths = true;
                    break;

                case 'p':
                    progress = true;
                    break;

                case 'z':
                    vars_per_region = atoi(optarg);
                    break;

                case 'R':
                    region = optarg;
                    break;

                case 'C':
                    region_is_chrom = true;
                    break;

                case 't':
                    omp_set_num_threads(atoi(optarg));
                    break;

                case 'm':
                    max_node_size = atoi(optarg);
                    break;

                case 'f':
                    flat_alts = true;
                    break;

                case 'h':
                case '?':
                    /* getopt_long already printed an error message. */
                    help_construct(argv);
                    exit(1);
                    break;

                default:
                    abort ();
            }
        }

        if(load_phasing_paths && ref_paths_file.empty()) {
            cerr << "error:[vg construct] cannot save phasing paths without a paths file name" << endl;
            return 1;
        }

        vcflib::VariantCallFile variant_file;
        if (!vcf_file_name.empty()) {
            variant_file.open(vcf_file_name);
            if (!variant_file.is_open()) {
                cerr << "error:[vg construct] could not open" << vcf_file_name << endl;
                return 1;
            }
        }

        FastaReference reference;
        if (fasta_file_name.empty()) {
            cerr << "error:[vg construct] a reference is required for graph construction" << endl;
            return 1;
        }
        reference.open(fasta_file_name);

        // store our reference sequence paths
        // TODO: use this. Maybe dump paths here instead of in the graph?
        Paths ref_paths;

        VG graph(variant_file, reference, region, region_is_chrom, vars_per_region,
                max_node_size, flat_alts, load_phasing_paths, load_alt_paths, progress);

        if (!ref_paths_file.empty()) {
            ofstream paths_out(ref_paths_file);
            graph.paths.write(paths_out);
            if(load_phasing_paths) {
                // Keep only the non-phasing paths in the graph. If you keep too
                // many paths in a graph, you'll make chunks that are too large.
                // TODO: dynamically deliniate the chunks in the serializer so you
                // won't write vg files you can't read.

                set<string> non_phase_paths;
                string phase_prefix = "_phase";
                graph.paths.for_each_name([&](string path_name) {
                        if(!equal(phase_prefix.begin(), phase_prefix.end(), path_name.begin())) {
                        // Path is not a phase path
                        non_phase_paths.insert(path_name);
                        }
                        });

                // Keep only the non-phase paths
                graph.paths.keep_paths(non_phase_paths);
            }
        }

        graph.serialize_to_ostream(std::cout);

        // NB: If you worry about "still reachable but possibly lost" warnings in valgrind,
        // this would free all the memory used by protobuf:
        //ShutdownProtobufLibrary();

        return 0;
    }

    void vg_help(char** argv) {
        cerr << "usage: " << argv[0] << " <command> [options]" << endl
            << endl
            << "commands:" << endl
            << "  -- construct     graph construction" << endl
            << "  -- deconstruct   convert a graph into VCF relative to a reference." << endl
            << "  -- view          format conversions for graphs and alignments" << endl
            << "  -- vectorize     Transform alignments to one-hot vectors." << endl
            << "  -- index         index features of the graph in a disk-backed key/value store" << endl
            << "  -- find          use an index to find nodes, edges, kmers, or positions" << endl
            << "  -- paths         traverse paths in the graph" << endl
            << "  -- align         local alignment" << endl
            << "  -- map           global alignment" << endl
            << "  -- stats         metrics describing graph properties" << endl
            << "  -- join          combine graphs via a new head" << endl
            << "  -- ids           manipulate node ids" << endl
            << "  -- concat        concatenate graphs tail-to-head" << endl
            << "  -- kmers         enumerate kmers of the graph" << endl
            << "  -- sim           simulate reads from the graph" << endl
            << "  -- mod           filter, transform, and edit the graph" << endl
            << "  -- surject       map alignments onto specific paths" << endl
            << "  -- msga          multiple sequence graph alignment" << endl
            << "  -- pileup        build a pileup from a set of alignments" << endl
            << "  -- call          prune the graph by genotyping a pileup" << endl
            << "  -- compare       compare the kmer space of two graphs" << endl
            << "  -- validate      validate the semantics of a graph" << endl;
    }

    int main(int argc, char *argv[])
    {

        if (argc == 1) {
            vg_help(argv);
            return 1;
        }

        //omp_set_dynamic(1); // use dynamic scheduling

        string command = argv[1];
        if (command == "construct") {
            return main_construct(argc, argv);
        } else if (command == "deconstruct"){
            return main_deconstruct(argc, argv);
        } else if (command == "view") {
            return main_view(argc, argv);
        } else if (command == "align") {
            return main_align(argc, argv);
        } else if (command == "map") {
            return main_map(argc, argv);
        } else if (command == "index") {
            return main_index(argc, argv);
        } else if (command == "find") {
            return main_find(argc, argv);
        } else if (command == "paths") {
            return main_paths(argc, argv);
        } else if (command == "stats") {
            return main_stats(argc, argv);
        } else if (command == "join") {
            return main_join(argc, argv);
        } else if (command == "ids") {
            return main_ids(argc, argv);
        } else if (command == "concat") {
            return main_concat(argc, argv);
        } else if (command == "kmers") {
            return main_kmers(argc, argv);
        } else if (command == "sim") {
            return main_sim(argc, argv);
        } else if (command == "mod") {
            return main_mod(argc, argv);
        } else if (command == "surject") {
            return main_surject(argc, argv);
        } else if (command == "msga") {
            return main_msga(argc, argv);
        } else if (command == "pileup") {
            return main_pileup(argc, argv);
        } else if (command == "call") {
            return main_call(argc, argv);
        } else if (command == "compare") {
            return main_compare(argc, argv);
        } else if (command == "validate") {
            return main_validate(argc, argv);
        } else if (command == "vectorize") {
            return main_vectorize(argc, argv);
        } else if (command == "filter"){
            return main_filter(argc, argv);
        }else {
            cerr << "error:[vg] command " << command << " not found" << endl;
            vg_help(argv);
            return 1;
        }

        return 0;

    }<|MERGE_RESOLUTION|>--- conflicted
+++ resolved
@@ -318,7 +318,6 @@
 
     //Generate a 1-hot coverage vector for graph entities.
     function<void(Alignment&)> lambda = [&vz, format](Alignment& a){
-<<<<<<< HEAD
         //vz.add_bv(vz.alignment_to_onehot(a));
         //vz.add_name(a.name());
         bit_vector v = vz.alignment_to_onehot(a);
@@ -329,19 +328,6 @@
         else{
             cout << v << endl;
         }
-=======
-      //vz.add_bv(vz.alignment_to_onehot(a));
-      //vz.add_name(a.name());
-      bit_vector v = vz.alignment_to_onehot(a);
-      if (format){
-        cout << a.name() << "\t";
-        cout << vz.format(v) << endl;
-      }
-      else{
-        cout << v << endl;
-      }
->>>>>>> 5e8bea91
-
     };
     if (alignment_file == "-"){
         stream::for_each_parallel(cin, lambda);
@@ -5759,11 +5745,6 @@
             graph = new VG(in);
         }
         Deconstructor decon = Deconstructor(graph);
-<<<<<<< HEAD
-
-=======
-        
->>>>>>> 5e8bea91
         if (print_sbs){
             vector<SuperBubble> sbs = decon.get_all_superbubbles();
             for (auto s: sbs){
