#ifndef VG_EXTRACT_CONNECTING_GRAPH_HPP
#define VG_EXTRACT_CONNECTING_GRAPH_HPP

/**
 * \file extract_connecting_graph.cpp
 *
 * Implementation for the extract_connecting_graph algorithm.
 */

#include <unordered_map>

#include "../position.hpp"
#include "../cached_position.hpp"
#include "../handle.hpp"
#include "../vg.pb.h"
#include "../hash_map.hpp"

namespace vg {
namespace algorithms {
    
    /// Fills Graph g with the subgraph of the VG graph vg that connects two positions. The nodes that contain
    /// the two positions will be "cut" at the position and will be tips in the returned graph. Sometimes it
    /// is necessary to duplicate nodes in order to do this, so a map is returned that translates node IDs in
    /// g to node IDs in vg. By default, the algorithm provides one and only one guarantee:
    ///   - g contains all paths between pos_1 and pos_2 under the maximum length except paths that include
    ///     a cycle involving either position
    /// The algorithm optionally provides additional guarantees at the expense of increased computational cost,
    /// but no increase in asymptotic complexity (the guarantees are described below). If no path between the
    /// two positions under the maximum length exists, g will be left empty. An error is thrown if g is not
    /// empty when passed to function.
    ///
    /// Args:
    ///  source                    graph to extract subgraph from
    ///  g                          graph to extract into
    ///  max_len                    guarantee finding paths along which pos_1 and pos_2 are this distance apart
    ///  pos_1                      start position, subgraph paths begin from here in same orientation
    ///  pos_2                      end position, subgraph paths end here in the same orientation
    ///  include_terminal_pos       cut nodes behind the positions (so that pos_1 and pos_2 are included in g)
    ///                             rather than in front (so that pos_1 and pos_2 are removed)
    ///  detect_terminal_cycles     also find paths that include cycles involving pos_1 and/or pos_2
    ///  no_additional_tips         make the node(s) containing pos_1 and pos_2 the only tips in g
    ///  only_paths                 only extract nodes and edges if they fall on some path between pos_1 and
    ///                             pos_2 (implies no_additional_tips = true)
    ///  strict_max_len             only extract nodes and edges if they fall on some path between pos_1 and
    ///                             pos_2 that is under the maximum length (implies only_paths = true)
    unordered_map<id_t, id_t> extract_connecting_graph(const HandleGraph* source, Graph& g, int64_t max_len,
                                                       pos_t pos_1, pos_t pos_2,
                                                       bool include_terminal_positions = false,
                                                       bool detect_terminal_cycles = false,
                                                       bool no_additional_tips = false,
                                                       bool only_paths = false,
                                                       bool strict_max_len = false);
<<<<<<< HEAD
    
    
    /// Same semantics as previous, but accesses graph through an XG instead of a VG. Optionally uses
    /// an LRUCache to speed up Node queries (recommended for detecting terminal cycles in particular).
    unordered_map<id_t, id_t> extract_connecting_graph(xg::XG& xg_index, Graph& g, int64_t max_len,
                                                       pos_t pos_1, pos_t pos_2,
                                                       bool include_terminal_positions = false,
                                                       bool detect_terminal_cycles = false,
                                                       bool no_additional_tips = false,
                                                       bool only_paths = false,
                                                       bool strict_max_len = false,
                                                       LRUCache<id_t, Node>* node_cache = nullptr,
                                                       LRUCache<id_t, vector<Edge>>* edge_cache = nullptr);
=======
>>>>>>> 9f21bdc5

}
}

#endif<|MERGE_RESOLUTION|>--- conflicted
+++ resolved
@@ -50,22 +50,6 @@
                                                        bool no_additional_tips = false,
                                                        bool only_paths = false,
                                                        bool strict_max_len = false);
-<<<<<<< HEAD
-    
-    
-    /// Same semantics as previous, but accesses graph through an XG instead of a VG. Optionally uses
-    /// an LRUCache to speed up Node queries (recommended for detecting terminal cycles in particular).
-    unordered_map<id_t, id_t> extract_connecting_graph(xg::XG& xg_index, Graph& g, int64_t max_len,
-                                                       pos_t pos_1, pos_t pos_2,
-                                                       bool include_terminal_positions = false,
-                                                       bool detect_terminal_cycles = false,
-                                                       bool no_additional_tips = false,
-                                                       bool only_paths = false,
-                                                       bool strict_max_len = false,
-                                                       LRUCache<id_t, Node>* node_cache = nullptr,
-                                                       LRUCache<id_t, vector<Edge>>* edge_cache = nullptr);
-=======
->>>>>>> 9f21bdc5
 
 }
 }
