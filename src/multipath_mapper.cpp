--- conflicted
+++ resolved
@@ -349,15 +349,9 @@
         // query MEMs using GCSA2
         double dummy1, dummy2;
         vector<MaximalExactMatch> mems1 = find_mems_deep(alignment1.sequence().begin(), alignment1.sequence().end(),
-<<<<<<< HEAD
-                                                         dummy, 0, min_mem_length, mem_reseed_length, false, true, true);
+                                                         dummy1, dummy2, 0, min_mem_length, mem_reseed_length, false, true, true);
         vector<MaximalExactMatch> mems2 = find_mems_deep(alignment2.sequence().begin(), alignment2.sequence().end(),
-                                                         dummy, 0, min_mem_length, mem_reseed_length, false, true, true);
-=======
-                                                         dummy1, dummy2, 0, min_mem_length, mem_reseed_length, false, true);
-        vector<MaximalExactMatch> mems2 = find_mems_deep(alignment2.sequence().begin(), alignment2.sequence().end(),
-                                                         dummy1, dummy2, 0, min_mem_length, mem_reseed_length, false, true);
->>>>>>> ca025241
+                                                         dummy1, dummy2, 0, min_mem_length, mem_reseed_length, false, true, true);
         
 #ifdef debug_multipath_mapper
         cerr << "obtained read1 MEMs:" << endl;
