--- conflicted
+++ resolved
@@ -2797,16 +2797,6 @@
         if (multipath_alns_out.empty()) {
             return;
         }
-<<<<<<< HEAD
-=======
-         
-        auto primary_interval = aligned_interval(multipath_alns_out.front());
-        if (primary_interval.first == primary_interval.second) {
-            return;
-        }
-        bool search_left = primary_interval.first >= min_softclip_length_for_splice;
-        bool search_right = alignment.sequence().size() - primary_interval.second >= min_softclip_length_for_splice;
->>>>>>> a53ed016
         
         // TODO: it would be better to use likelihoods rather than scores (esp. in paired)
         
@@ -2841,8 +2831,11 @@
                 break;
             }
             
-<<<<<<< HEAD
             auto interval = aligned_interval(splice_anchor);
+            if (interval.first == interval.second) {
+                ++i;
+                continue;
+            }
             // TODO: repetitive with paired version
             auto alnr = get_aligner(!alignment.quality().empty());
             int64_t left_max_score = (alnr->score_exact_match(alignment, 0, interval.first)
@@ -2852,17 +2845,6 @@
                                        + (interval.second == alignment.sequence().size() ? 0 : alnr->score_full_length_bonus(false, alignment)));
             bool search_left = left_max_score >= min_softclipped_score_for_splice;
             bool search_right = right_max_score >= min_softclipped_score_for_splice;
-=======
-            // decide if this read looks like it could benefit from a spliced alignment
-            auto primary_interval = aligned_interval(*anchor_mp_aln);
-            
-            if (primary_interval.first == primary_interval.second) {
-                continue;
-            }
-            
-            bool search_left = primary_interval.first >= min_softclip_length_for_splice;
-            bool search_right = aln->sequence().size() - primary_interval.second >= min_softclip_length_for_splice;
->>>>>>> a53ed016
             
             if (!(search_left || search_right)) {
 #ifdef debug_multipath_mapper
@@ -3051,6 +3033,11 @@
                 
                 // decide if this read looks like it could benefit from a spliced alignment
                 auto interval = aligned_interval(*anchor_mp_aln);
+                if (interval.first == interval.second) {
+                    read_num++;
+                    continue;
+                }
+                
                 auto alnr = get_aligner(!aln->quality().empty());
                 int64_t left_max_score = (alnr->score_exact_match(*aln, 0, interval.first)
                                           + (interval.first == 0 ? 0 : alnr->score_full_length_bonus(true, *aln)));
