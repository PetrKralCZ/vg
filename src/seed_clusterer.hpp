--- conflicted
+++ resolved
@@ -13,24 +13,6 @@
 
     public:
 
-<<<<<<< HEAD
-        //TODO: Get rid of this once the actual one gets made
-        struct Seed {
-            pos_t pos;
-            size_t source;
-            size_t component = std::numeric_limits<size_t>::max();
-            size_t offset = std::numeric_limits<size_t>::max();
-
-            Seed(pos_t pos) : pos(pos) {
-                component = std::numeric_limits<size_t>::max();
-                offset = std::numeric_limits<size_t>::max();
-            }
-
-            Seed() {
-                component = std::numeric_limits<size_t>::max();
-                offset = std::numeric_limits<size_t>::max();
-            }
-=======
         /// Seed information used in Giraffe.
         struct Seed {
             pos_t  pos;
@@ -46,7 +28,6 @@
             double score; // Sum of scores of distinct source minimizers of the seeds.
             double coverage; // Fraction of read covered by the seeds.
             sdsl::bit_vector present; // Minimizers that are present in the cluster.
->>>>>>> 0ddda67b
         };
 
         SnarlSeedClusterer(MinimumDistanceIndex& dist_index);
@@ -57,11 +38,8 @@
         //cluster the seeds such that two seeds whose minimum distance
         //between them (including both of the positions) is less than
         // the distance limit are in the same cluster
-<<<<<<< HEAD
-        vector<vector<size_t>> cluster_seeds ( const vector<Seed>& seeds, int64_t read_distance_limit) const;
-=======
-        vector<Cluster> cluster_seeds ( const vector<pos_t>& seeds, int64_t read_distance_limit) const;
->>>>>>> 0ddda67b
+
+        vector<Cluster> cluster_seeds ( const vector<Seed>& seeds, int64_t read_distance_limit) const;
         
         ///The same thing, but for paired end reads.
         //Given seeds from multiple reads of a fragment, cluster each read
@@ -72,23 +50,10 @@
         //The fragment clusters give seeds the index they would get if the vectors of
         // seeds were appended to each other in the order given
         // TODO: Fix documentation
-<<<<<<< HEAD
-        // Returns: For each read, a vector of clusters. One cluster is a pair of the index of the fragment cluster and
-        // a vector of the indices of the seeds it contains
-        vector<vector<pair<vector<size_t>, size_t>>> cluster_seeds ( 
+        // Returns: For each read, a vector of clusters.
+
+        vector<vector<Cluster>> cluster_seeds ( 
                 const vector<vector<Seed>>& all_seeds, int64_t read_distance_limit, int64_t fragment_distance_limit=0) const;
-
-
-        //The same clustering algorithms but using seed positions instead of structs
-        vector<vector<size_t>> cluster_seeds ( const vector<pos_t>& seed_positions, int64_t read_distance_limit) const;
-        
-        vector<vector<pair<vector<size_t>, size_t>>> cluster_seeds ( 
-                const vector<vector<pos_t>>& all_seed_positions, int64_t read_distance_limit, int64_t fragment_distance_limit=0) const;
-=======
-        // Returns: For each read, a vector of clusters.
-        vector<vector<Cluster>> cluster_seeds ( 
-                const vector<vector<pos_t>>& all_seeds, int64_t read_distance_limit, int64_t fragment_distance_limit=0) const;
->>>>>>> 0ddda67b
 
     private:
 
