#ifndef VG_GENOTYPER_HPP_INCLUDED
#define VG_GENOTYPER_HPP_INCLUDED
// genotyper.hpp: defines the Genotyper, which is used to genotype from a graph
// and a collection of indexed alignments.

#include <iostream>
#include <algorithm>
#include <functional>
#include <numeric>
#include <cmath>
#include <limits>
#include <unordered_set>
#include <unordered_map>
#include <regex>
#include <vector>
#include <list>
#include "vg.pb.h"
#include "vg.hpp"
#include "translator.hpp"
#include "deconstructor.hpp"
#include "srpe.hpp"
#include "hash_map.hpp"
#include "utility.hpp"
#include "types.hpp"
#include "genotypekit.hpp"
#include "srpe.hpp"
#include "path_index.hpp"
#include "index.hpp"
#include "distributions.hpp"

namespace vg {

using namespace std;

/**
 * Class to hold on to genotyping parameters and genotyping functions.
 */
class Genotyper {
public:

    // Represents an assertion that a read is consistent or not consistent with
    // an allele, including an affinity weight and a flag for strand
    struct Affinity {
        // Is the read consistent with this allele?
        bool consistent = false;
        // How consistent is the read with the allele, out of 1.
        double affinity = 0;
        // Is the read on the forward strand (false) or reverse strand (true)
        bool is_reverse = false;
        // What's the actual score (not necessarily normalized out of 1)?
        // We'll probably put per-base alignment score here
        double score = 0;    
        
        // What's the unnormalized log likelihood of the read given the allele?
        double likelihood_ln = 0;    
        
        // Have a default constructor
        Affinity() = default;
        
        // Have a useful constructor
        Affinity(double affinity, bool is_reverse) : consistent(affinity == 1), 
            affinity(affinity), is_reverse(is_reverse), score(affinity) {
            // Nothing to do
        }
        
    };


    // How many nodes max should we walk when checking if a path runs through a superbubble/snarl
    size_t max_path_search_steps = 100;
    
    // How long should we unfold graphs to?
    int unfold_max_length = 200;
    
    // How many steps of dagification should we do?
    int dagify_steps = 1;
    
    // What portion of the total affinity can be on one allele before we refuse
    // to call het and call homozygous instead.
    double max_het_bias = 4;
    
    // Should we use mapping quality when computing P(reads | genotype)?
    bool use_mapq = false;
    
    // Whould we do indel realignment, or should we use fast substring
    // affinities for everything?
    bool realign_indels = false;
    
    // If base qualities aren't available, what is the Phred-scale qualtiy of a
    // piece of sequence being correct?
    int default_sequence_quality = 15;
    
    // How many times must a path recur before we try aligning to it? Also, how
    // many times must a node in the graph be visited before we use it in indel
    // realignment for nearby indels? Note that the primary path counts as a
    // recurrence. TODO: novel inserts can't recur, and novel deletions can't be
    // filtered in this way.
    int min_recurrence = 2;
    
    // How much unique support must an alt have on each strand before we can
    // call it? Calls that fail this get dropped from the VCF.
    // TODO: use a VCF filter instead.
    int min_unique_per_strand = 2;
    
    // When we realign reads, what's the minimum per-base score for a read in
    // order to actually use it as supporting the thing we just aligned it to?
    double min_score_per_base = 0.90;
    
    // Now define the prior distribution on genotypes.
    
    // What should the prior probability of a snarl being diploid be?
    double diploid_prior_logprob = prob_to_logprob(0.999);
    // What should our prior on being heterozygous at a snarl be, given that it is diploid?
    double het_prior_logprob = prob_to_logprob(0.1);
    // What should the prior probability of a non-diploid snarl being haploid be?
    double haploid_prior_logprob = prob_to_logprob(0.5);
    // What should the prior probability of a non-diploid, non-haploid snarl
    // being completely deleted be?
    double deleted_prior_logprob = prob_to_logprob(0.1);
    // If not diploid, not haploid, and not deleted, the snarl is polyploid. We
    // model the number of additional copies over 2 with a geometric prior. What
    // should the parameter (success probability for stopping adding copies) be?
    double polyploid_prior_success_logprob = prob_to_logprob(0.5);

    // Provides a mechanism to translate back to the original graph
    Translator translator;
    
    
    // We need some data structures to track statistics about snarls and their
    // traversals. These data structures are only valid during the run method.
    // After that the snarl pointers they use may be left dangling.
    
    // This maps from length in the reference to number of snarls of that length.
    unordered_map<size_t, size_t> snarl_reference_length_histogram;
    
    // Which snarls have been traversed by at least one read?
    unordered_set<const Snarl*> snarl_traversals;
    
    // What snarls even exist?
    unordered_set<const Snarl*> all_snarls;
    
    // We need to have aligners in our genotyper, for realigning around indels.
    Aligner normal_aligner;
    QualAdjAligner quality_aligner;

    // Toggle traversal finder for testing
    enum TraversalAlg { Reads, Exhaustive, Representative, Adaptive };
    TraversalAlg traversal_alg = TraversalAlg::Reads;

<<<<<<< HEAD
=======
    // Show progress
    bool show_progress = false;

>>>>>>> f9898da7
    /// Process and write output.
    /// Alignments must be embedded in the AugmentedGraph.
    void run(AugmentedGraph& graph,
             ostream& out,
             string ref_path_name,
             string contig_name = "",
             string sample_name = "",
             string augmented_file_name = "",
             bool subset_graph = false,
             bool output_vcf = false,
             bool output_json = false,
             int length_override = 0,
             int variant_offset = 0);
    
    /**
     * Given an Alignment and a Snarl, compute a phred score for the quality of
     * the alignment's bases within the snarl overall (not counting the start and
     * end nodes), which is supposed to be interpretable as the probability that
     * the call of the sequence is wrong (to the degree that it would no longer
     * support the alleles it appears to support).
     *
     * In practice we're just going to average the quality scores for all the
     * bases interior to the snarl (i.e. not counting the start and end nodes).
     *
     * If the alignment doesn't have base qualities, or no qualities are
     * available for bases internal to the snarl, returns a default value.
     */
    int alignment_qual_score(VG& graph, const Snarl* snarl, const Alignment& alignment);

    /**
     * Check if a mapping corresponds to the beginning or end of snarl by making
     * sure it crosses the given side in the expected direction. The handle
     * should be forward for the left side and reverse for the right side.
     */
    static bool mapping_enters_side(const Mapping& mapping, const handle_t& side, const HandleGraph* graph);
    static bool mapping_exits_side(const Mapping& mapping, const handle_t& side, const HandleGraph* graph);

    /**
     * Check if a snarl is small enough to be covered by reads (very conservative)
     */ 
    static bool is_snarl_smaller_than_reads(const Snarl* snarl,
                                            const pair<unordered_set<Node*>, unordered_set<Edge*> >& contents,
                                            map<string, const Alignment*>& reads_by_name);
        
    /**
     * Get traversals of a snarl in one of several ways. 
     */
    vector<SnarlTraversal> get_snarl_traversals(AugmentedGraph& augmented_graph, SnarlManager& manager,
                                                map<string, const Alignment*>& reads_by_name,
                                                const Snarl* snarl,
                                                const pair<unordered_set<Node*>, unordered_set<Edge*> >& contents,
                                                PathIndex* reference_index,
                                                TraversalAlg use_traversal_alg);
    
    /**
     * Get all the quality values in the alignment between the start and end
     * nodes of a snarl. Handles alignments that enter the snarl from the end, and
     * alignments that never make it through the snarl.
     *
     * If we run out of qualities, or qualities aren't present, returns no
     * qualities.
     *
     * If an alignment goes through the snarl multipe times, we get all the
     * qualities from when it is in the snarl.
     *
     * Does not return qualities on the start and end nodes. May return an empty
     * string.
     */
    string get_qualities_in_snarl(VG& graph, const Snarl* snarl, const Alignment& alignment);
    
    /**
     * Get the affinity of all the reads relevant to the superbubble to all the
     * paths through the superbubble.
     *
     * Affinity is a double out of 1.0. Higher is better.
     */ 
    map<const Alignment*, vector<Affinity>> get_affinities(AugmentedGraph& aug,
                                                           const map<string, const Alignment*>& reads_by_name,
                                                           const Snarl* snarl,
                                                           const pair<unordered_set<Node*>, unordered_set<Edge*> >& contents,
                                                           const SnarlManager& manager,
                                                           const vector<SnarlTraversal>& superbubble_paths);
        
    /**
     * Get affinities as above but using only string comparison instead of
     * alignment. Affinities are 0 for mismatch and 1 for a perfect match.
     */
    map<const Alignment*, vector<Affinity>> get_affinities_fast(AugmentedGraph& aug,
                                                                const map<string, const Alignment*>& reads_by_name,
                                                                const Snarl* snarl,
                                                                const pair<unordered_set<Node*>, unordered_set<Edge*> >& contents,
                                                                const SnarlManager& manager,
                                                                const vector<SnarlTraversal>& superbubble_paths,
                                                                bool allow_internal_alignments = false);
        
    /**
     * Compute annotated genotype from affinities and superbubble paths.
     * Needs access to the graph so it can chop up the alignments, which requires node sizes.
     */
    Locus genotype_snarl(VG& graph, const Snarl* snarl, const vector<SnarlTraversal>& superbubble_paths, const map<const Alignment*, vector<Affinity>>& affinities);
        
    /**
     * Compute the probability of the observed alignments given the genotype.
     *
     * Takes a genotype as a vector of allele numbers, and support data as a
     * collection of pairs of Alignments and vectors of bools marking whether
     * each alignment is consistent with each allele.
     *
     * Alignments should have had their quality values trimmed down to just the
     * part covering the superbubble.
     *
     * Returns a natural log likelihood.
     */
    double get_genotype_log_likelihood(VG& graph, const Snarl* snarl, const vector<int>& genotype, const vector<pair<const Alignment*, vector<Affinity>>>& alignment_consistency);
    
    /**
     * Compute the prior probability of the given genotype.
     *
     * Takes a genotype as a vector of allele numbers. It is not guaranteed that
     * allele 0 corresponds to any notion of primary reference-ness.
     *
     * Returns a natural log prior probability.
     *
     * TODO: add in strand bias
     */
    double get_genotype_log_prior(const vector<int>& genotype);
        
    /**
     * Make a VCFlib variant from a called Locus. Depends on an index of the
     * reference path we want to call against.
     *
     * Returns 0 or more variants we can articulate from the superbubble.
     * Sometimes if we can't make a variant for the superbubble against the
     * reference path, we'll emit 0 variants.
     */
    vector<vcflib::Variant> locus_to_variant(VG& graph, const Snarl* snarl,
                                             const pair<unordered_set<Node*>, unordered_set<Edge*> >& contents,
                                             const SnarlManager& manager,
                                             const PathIndex& index, vcflib::VariantCallFile& vcf,
                                             const Locus& locus,
                                             const string& sample_name = "SAMPLE");
    
    /**
     * Make a VCF header
     */
    void write_vcf_header(std::ostream& stream, const std::string& sample_name, const std::string& contig_name, size_t contig_size);
    
    /**
     * Start VCF output to a stream. Returns a VCFlib VariantCallFile that needs to be deleted.
     */
    vcflib::VariantCallFile* start_vcf(std::ostream& stream, const PathIndex& index, const string& sample_name, const string& contig_name, size_t contig_size);
    
    /**
     * Utility function for getting the reference bounds (start and past-end) of
     * a snarl with relation to a given reference index in the given graph.
     * Computes bounds of the variable region, not including the fixed start and
     * end node lengths. Also returns whether the reference path goes through
     * the snarl forwards (false) or backwards (true).
     */
    pair<pair<int64_t, int64_t>, bool> get_snarl_reference_bounds(const Snarl* snarl, const PathIndex& index,
        const HandleGraph* graph);
    
    /**
     * Tell the statistics tracking code that a snarl exists. We can do things
     * like count up the snarl length in the reference and so on. Called only
     * once per snarl, but may be called on multiple threads simultaneously.
     */
    void report_snarl(const Snarl* snarl, const SnarlManager& manager, const PathIndex* index, VG& graph,
                      PathIndex* reference_index);
    
    /**
     * Tell the statistics tracking code that a read traverses a snarl
     * completely. May be called multiple times for a given read and snarl, and
     * may be called in parallel.
     */
    void report_snarl_traversal(const Snarl* snarl, const SnarlManager& manager, VG& graph);

    /**
     * Print some information about affinities
     */
    void report_affinities(map<const Alignment*, vector<Genotyper::Affinity>>& affinities,
                           vector<SnarlTraversal>& paths, VG& graph);

    /**
     * Write the variant as output
     */
    void write_variant();
    
    /**
     * Print snarl statistics to the given stream.
     */
    void print_statistics(ostream& out);

    /**
     * Subset the graph
     */
    VG make_subset_graph(VG& graph, const string& ref_path_name,
                         map<string, const Alignment*>& reads_by_name); 
      

    /*
     *
     *
     *
     * Experimental alternative genotyper
     *
     *
     *
     *
     */
    
    // hash function for node traversals
    struct hash_node_traversal {
        size_t operator()(const NodeTraversal& node_traversal) const {
            return (size_t) 1099511628211ull * ((uintptr_t) node_traversal.node + node_traversal.backward * 16777619ull) + 14695981039346656037ull;
        }
    };
    // hash function for oriented edges (as pairs of node traversals)
    struct hash_oriented_edge {
        size_t operator()(const pair<const NodeTraversal, const NodeTraversal>& edge) const {
            hash_node_traversal hsh;
            return hsh(edge.first) ^ (hsh(edge.second) << 1);
        }
    };
    
    // hash function for ambiguous sets of alleles that alleles can match (implemented as sorted arrays of indices)
    struct hash_ambiguous_allele_set {
        size_t operator()(const vector<size_t>& ambiguous_set) const {
            size_t hash_value = 0;
            for (size_t i = 0; i < ambiguous_set.size(); i++) {
                hash_value += 1099511628211ull * ambiguous_set[i] + 14695981039346656037ull;
            }
            return hash_value;
        }
    };
    
    void edge_allele_labels(const VG& graph,
                            const Snarl* snarl,
                            const vector<list<NodeTraversal>>& superbubble_paths,
                            unordered_map<pair<NodeTraversal, NodeTraversal>,
                                          unordered_set<size_t>,
                                          hash_oriented_edge>* out_edge_allele_sets);
    void allele_ambiguity_log_probs(const VG& graph,
                                    const Snarl* snarl,
                                    const vector<list<NodeTraversal>>& superbubble_paths,
                                    const unordered_map<pair<NodeTraversal, NodeTraversal>,
                                                        unordered_set<size_t>,
                                                        hash_oriented_edge>& edge_allele_sets,
                                    vector<unordered_map<vector<size_t>,
                                                         double,
                                                         hash_ambiguous_allele_set>>* out_allele_ambiguity_probs);
};



}


#endif<|MERGE_RESOLUTION|>--- conflicted
+++ resolved
@@ -147,12 +147,9 @@
     enum TraversalAlg { Reads, Exhaustive, Representative, Adaptive };
     TraversalAlg traversal_alg = TraversalAlg::Reads;
 
-<<<<<<< HEAD
-=======
     // Show progress
     bool show_progress = false;
 
->>>>>>> f9898da7
     /// Process and write output.
     /// Alignments must be embedded in the AugmentedGraph.
     void run(AugmentedGraph& graph,
