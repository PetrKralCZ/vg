--- conflicted
+++ resolved
@@ -10,7 +10,6 @@
 #include <vector>
 #include <unordered_set>
 #include <chrono>
-#include <atomic>
 
 #include "subcommand.hpp"
 
@@ -292,26 +291,6 @@
         // We want to profile the alignment, not the loading.
         CALLGRIND_START_INSTRUMENTATION;
 #endif
-<<<<<<< HEAD
-    
-    // Define how to align and output a read, in a thread.
-    std::atomic<size_t> reads(0);
-    auto map_read = [&](Alignment& aln) {
-        // Map the read with the MinimizerMapper
-        minimizer_mapper.map(aln, *alignment_emitter);
-        reads++;
-    };
-
-    double start = gbwt::readTimer();
-
-    for (auto& gam_name : gam_filenames) {
-        // For every GAM file to remap
-        get_input_file(gam_name, [&](istream& in) {
-            // Open it and map all the reads in parallel.
-            vg::io::for_each_parallel<Alignment>(in, map_read);
-        });
-    }
-=======
 
         // Start timing overall mapping time now that indexes are loaded.
         start = std::chrono::system_clock::now();
@@ -336,7 +315,6 @@
             // For every FASTQ file to map, map all its reads in parallel.
             fastq_unpaired_for_each_parallel(fastq_name, map_read);
         }
->>>>>>> c8cfbc79
     
     } // Make sure alignment emitter is destroyed and all alignments are on disk.
     
@@ -349,15 +327,6 @@
     for (auto& reads_mapped : reads_mapped_by_thread) {
         total_reads_mapped += reads_mapped;
     }
-<<<<<<< HEAD
-
-    double seconds = gbwt::readTimer() - start;
-    size_t threads = omp_get_max_threads();
-    double reads_second = reads / (seconds * threads);
-    // FIXME show_progress
-    std::cerr << reads << " reads in " << seconds << " seconds using " << threads << " threads (" << reads_second << " reads / second)" << std::endl;
-
-=======
     
     // Produce a report
     cerr << "Mapped " << total_reads_mapped << " reads across "
@@ -367,7 +336,6 @@
     cerr << "Mapping speed: " << ((total_reads_mapped / elapsed_seconds.count()) / thread_count)
         << " reads per second per thread" << endl;
         
->>>>>>> c8cfbc79
     return 0;
 }
 
