// surject_main.cpp: define the "vg surject" subcommand, which forces alignments into linear space

#include <omp.h>
#include <unistd.h>
#include <getopt.h>

#include <string>
#include <vector>
#include <set>

#include "subcommand.hpp"

#include <bdsg/hash_graph.hpp>
#include <bdsg/overlays/path_position_overlays.hpp>
#include <bdsg/overlays/overlay_helper.hpp>

#include "../vg.hpp"
#include "../xg.hpp"
#include <vg/io/stream.hpp>
#include <vg/io/vpkg.hpp>
#include "../utility.hpp"
#include "../surjector.hpp"
#include "../hts_alignment_emitter.hpp"
#include "../multipath_alignment_emitter.hpp"
<<<<<<< HEAD
#include "../crash.hpp"
=======
#include "../watchdog.hpp"
>>>>>>> a98ab345


using namespace std;
using namespace vg;
using namespace vg::subcommand;

void help_surject(char** argv) {
    cerr << "usage: " << argv[0] << " surject [options] <aln.gam> >[proj.cram]" << endl
         << "Transforms alignments to be relative to particular paths." << endl
         << endl
         << "options:" << endl
         << "  -x, --xg-name FILE       use this graph or xg index (required)" << endl
         << "  -t, --threads N          number of threads to use" << endl
         << "  -p, --into-path NAME     surject into this path or its subpaths (many allowed, default: reference, then non-alt generic)" << endl
         << "  -F, --into-paths FILE    surject into path names listed in HTSlib sequence dictionary or path list FILE" << endl
         << "  -i, --interleaved        GAM is interleaved paired-ended, so when outputting HTS formats, pair reads" << endl
         << "  -M, --multimap           include secondary alignments to all overlapping paths instead of just primary" << endl
         << "  -G, --gaf-input          input file is GAF instead of GAM" << endl
         << "  -m, --gamp-input         input file is GAMP instead of GAM" << endl
         << "  -c, --cram-output        write CRAM to stdout" << endl
         << "  -b, --bam-output         write BAM to stdout" << endl
         << "  -s, --sam-output         write SAM to stdout" << endl
         << "  -l, --subpath-local      let the multipath mapping surjection produce local (rather than global) alignments" << endl
         << "  -P, --prune-low-cplx     prune short and low complexity anchors during realignment" << endl
         << "  -S, --spliced            interpret long deletions against paths as spliced alignments" << endl
         << "  -A, --qual-adj           adjust scoring for base qualities, if they are available" << endl
         << "  -N, --sample NAME        set this sample name for all reads" << endl
         << "  -R, --read-group NAME    set this read group for all reads" << endl
         << "  -f, --max-frag-len N     reads with fragment lengths greater than N will not be marked properly paired in SAM/BAM/CRAM" << endl
         << "  -L, --list-all-paths     annotate SAM records with a list of all attempted re-alignments to paths in SS tag" << endl
         << "  -C, --compression N      level for compression [0-9]" << endl
         << "  -V, --no-validate        skip checking whether alignments plausibly are against the provided graph" << endl
         << "  -w, --watchdog-timeout N warn when reads take more than the given number of seconds to surject" << endl;
}

/// If the given alignment doesn't make sense against the given graph (i.e.
/// doesn't agree with the nodes in the graph), print a message and stop the
/// program. Is thread-safe.
static void ensure_alignment_is_for_graph(const Alignment& aln, const HandleGraph& graph) {
    AlignmentValidity validity = alignment_is_valid(aln, &graph);
    if (!validity) {
        #pragma omp critical (cerr)
        {
            std::cerr << "error:[vg surject] Alignment " << aln.name() << " cannot be interpreted against this graph: " << validity.message << std::endl;
            std::cerr << "Make sure that you are using the same graph that the reads were mapped to!" << std::endl;
        }
        exit(1);
    }
}

int main_surject(int argc, char** argv) {
    
    if (argc == 2) {
        help_surject(argv);
        return 1;
    }
    
    string xg_name;
    vector<string> path_names;
    string path_file;
    string output_format = "GAM";
    string input_format = "GAM";
    bool spliced = false;
    bool interleaved = false;
    string sample_name;
    string read_group;
    int32_t max_frag_len = 0;
    int compress_level = 9;
    int min_splice_length = 20;
    size_t watchdog_timeout = 10;
    bool subpath_global = true; // force full length alignments in mpmap resolution
    bool qual_adj = false;
    bool prune_anchors = false;
    bool annotate_with_all_path_scores = false;
    bool multimap = false;
    bool validate = true;

    int c;
    optind = 2; // force optind past command positional argument
    while (true) {
        static struct option long_options[] =
        {
            {"help", no_argument, 0, 'h'},
            {"xg-name", required_argument, 0, 'x'},
            {"threads", required_argument, 0, 't'},
            {"into-path", required_argument, 0, 'p'},
            {"into-paths", required_argument, 0, 'F'},
            {"ref-paths", required_argument, 0, 'F'}, // Now an alias for --into-paths
            {"subpath-local", required_argument, 0, 'l'},
            {"interleaved", no_argument, 0, 'i'},
            {"multimap", no_argument, 0, 'M'},
            {"gaf-input", no_argument, 0, 'G'},
            {"gamp-input", no_argument, 0, 'm'},
            {"cram-output", no_argument, 0, 'c'},
            {"bam-output", no_argument, 0, 'b'},
            {"sam-output", no_argument, 0, 's'},
            {"spliced", no_argument, 0, 'S'},
            {"prune-low-cplx", no_argument, 0, 'P'},
            {"qual-adj", no_argument, 0, 'A'},
            {"sample", required_argument, 0, 'N'},
            {"read-group", required_argument, 0, 'R'},
            {"max-frag-len", required_argument, 0, 'f'},
            {"list-all-paths", no_argument, 0, 'L'},
            {"compress", required_argument, 0, 'C'},
            {"no-validate", required_argument, 0, 'V'},
            {"watchdog-timeout", required_argument, 0, 'w'},
            {0, 0, 0, 0}
        };

        int option_index = 0;
        c = getopt_long (argc, argv, "hx:p:F:liGmcbsN:R:f:C:t:SPALMVw:",
                long_options, &option_index);

        // Detect the end of the options.
        if (c == -1)
            break;

        switch (c)
        {

        case 'x':
            xg_name = optarg;
            break;

        case 'p':
            path_names.push_back(optarg);
            break;

        case 'F':
            path_file = optarg;
            break;
        
        case 'l':
            subpath_global = false;
            break;

        case 'i':
            interleaved = true;
            break;
                
        case 'M':
            multimap = true;
            break;

        case 'G':
            input_format = "GAF";
            break;
                
        case 'm':
            input_format = "GAMP";
            break;
            
        case 'c':
            output_format = "CRAM";
            break;

        case 'b':
            output_format = "BAM";
            break;

        case 's':
            compress_level = -1;
            output_format = "SAM";
            break;
                
        case 'S':
            spliced = true;
            break;
                
        case 'P':
            prune_anchors = true;
            break;
            
        case 'A':
            qual_adj = true;
            break;

        case 'N':
            sample_name = optarg;
            break;
            
        case 'R':
            read_group = optarg;
            break;
            
        case 'f':
            max_frag_len = parse<int32_t>(optarg);
            break;

        case 'C':
            compress_level = parse<int>(optarg);
            break;
            
        case 'V':
            validate = false;
            break;
            
        case 'w':
            watchdog_timeout = parse<size_t>(optarg);
            break;
            
        case 't':
            omp_set_num_threads(parse<int>(optarg));
            break;
                
        case 'L':
            annotate_with_all_path_scores = true;
            break;

        case 'h':
        case '?':
            help_surject(argv);
            exit(1);
            break;

        default:
            abort ();
        }
    }

    // Create a preprocessor to apply read group and sample name overrides in place
    auto set_metadata = [&](Alignment& update) {
        if (!sample_name.empty()) {
            update.set_sample_name(sample_name);
        }
        if (!read_group.empty()) {
            update.set_read_group(read_group);
        }
    };

    string file_name = get_input_file_name(optind, argc, argv);
    
    PathPositionHandleGraph* xgidx = nullptr;
    unique_ptr<PathHandleGraph> path_handle_graph;
    // If we add an overlay for path position queries, use one optimized for
    // use with reference paths.
    bdsg::ReferencePathOverlayHelper overlay_helper;
    if (!xg_name.empty()) {
        path_handle_graph = vg::io::VPKG::load_one<PathHandleGraph>(xg_name);
        xgidx = overlay_helper.apply(path_handle_graph.get());
    } else {
        // We need an XG index for the rest of the algorithm
        cerr << "error[vg surject] XG index (-x) is required for surjection" << endl;
        exit(1);
    }
    
    // Get the paths to surject into and their length information, either from
    // the given file, or from the provided list, or from sniffing the graph.
    vector<tuple<path_handle_t, size_t, size_t>> sequence_dictionary = get_sequence_dictionary(path_file, path_names, *xgidx);
    // Clear out path_names so we don't accidentally use it
    path_names.clear();

    // Convert to a set for membership testing 
    unordered_set<path_handle_t> paths;
    paths.reserve(sequence_dictionary.size());
    for (auto& entry : sequence_dictionary) {
        paths.insert(get<0>(entry));
    }
    
    // Make a single thread-safe Surjector.
    Surjector surjector(xgidx);
    surjector.adjust_alignments_for_base_quality = qual_adj;
    surjector.prune_suspicious_anchors = prune_anchors;
    if (spliced) {
        surjector.min_splice_length = min_splice_length;
        // we have to bump this up to be sure to align most splice junctions
        surjector.max_subgraph_bases = 16 * 1024 * 1024;
    }
    else {
        surjector.min_splice_length = numeric_limits<int64_t>::max();
    }
    surjector.annotate_with_all_path_scores = annotate_with_all_path_scores;
    
    // Count our threads
    int thread_count = vg::get_thread_count();
    
    // Prepare the watchdog
    unique_ptr<Watchdog> watchdog(new Watchdog(thread_count, chrono::seconds(watchdog_timeout)));
    
    if (input_format == "GAM" || input_format == "GAF") {
        
        // Give helpful warning if someone tries to surject an un-surjectable GAF
        auto check_gaf_aln = [&](const Alignment& src) {
            if (src.has_path() && src.sequence().empty()) {
#pragma omp critical
                {
                    cerr << "error:[surject] Read " << src.name() << " is aligned but does not have a sequence and therefore cannot be surjected. Was it derived from a GAF without a base-level alignment? Or a GAF with a CIGAR string in the 'cg' tag (which does not provide enough information to reconstruct the sequence)?" << endl;
                    exit(1);
                }
            }
        };
        
        // Set up output to an emitter that will handle serialization.
        // It should process output raw, without any surjection, and it should
        // respect our parameter for whether to think with splicing.
        unique_ptr<AlignmentEmitter> alignment_emitter = get_alignment_emitter("-", 
            output_format, sequence_dictionary, thread_count, xgidx,
            ALIGNMENT_EMITTER_FLAG_HTS_RAW | (spliced * ALIGNMENT_EMITTER_FLAG_HTS_SPLICED));

        if (interleaved) {
            // GAM input is paired, and for HTS output reads need to know their pair partners' mapping locations.
            // TODO: We don't preserve order relationships (like primary/secondary) beyond the interleaving.
            function<void(Alignment&, Alignment&)> lambda = [&](Alignment& src1, Alignment& src2) {
<<<<<<< HEAD
                try {
                    set_crash_context(src1.name() + ", " + src2.name());
                    // Make sure that the alignments are actually paired with each other
                    // (proper fragment_prev/fragment_next). We want to catch people giving us
                    // un-interleaved GAMs as interleaved.
                    // TODO: Integrate into for_each_interleaved_pair_parallel when running on Alignments.
                    if (src1.has_fragment_next()) {
                        // Alignment 1 comes first in fragment
                        if (src1.fragment_next().name() != src2.name() ||
                            !src2.has_fragment_prev() ||
                            src2.fragment_prev().name() != src1.name()) {
                            
=======
                size_t thread_num = omp_get_thread_num();
                if (watchdog) {
                    watchdog->check_in(thread_num, src1.name() + ", " + src2.name());
                }
                
                // Make sure that the alignments are actually paired with each other
                // (proper fragment_prev/fragment_next). We want to catch people giving us
                // un-interleaved GAMs as interleaved.
                // TODO: Integrate into for_each_interleaved_pair_parallel when running on Alignments.
                if (src1.has_fragment_next()) {
                    // Alignment 1 comes first in fragment
                    if (src1.fragment_next().name() != src2.name() ||
                        !src2.has_fragment_prev() ||
                        src2.fragment_prev().name() != src1.name()) {
                        
>>>>>>> a98ab345
#pragma omp critical (cerr)
                            cerr << "[vg surject] error: alignments " << src1.name()
                            << " and " << src2.name() << " are adjacent but not paired" << endl;
                            
                            exit(1);
                            
                        }
                    } else if (src2.has_fragment_next()) {
                        // Alignment 2 comes first in fragment
                        if (src2.fragment_next().name() != src1.name() ||
                            !src1.has_fragment_prev() ||
                            src1.fragment_prev().name() != src2.name()) {
                            
#pragma omp critical (cerr)
                            cerr << "[vg surject] error: alignments " << src1.name()
                            << " and " << src2.name() << " are adjacent but not paired" << endl;
                            
                            exit(1);
                            
                        }
                    } else {
                        // Alignments aren't paired up at all
#pragma omp critical (cerr)
                        cerr << "[vg surject] error: alignments " << src1.name()
                        << " and " << src2.name() << " are adjacent but not paired" << endl;
                        
                        exit(1);
                    }
                    
                    if (validate) {
                        ensure_alignment_is_for_graph(src1, *xgidx);
                        ensure_alignment_is_for_graph(src2, *xgidx);
                    }
                    
                    // Preprocess read to set metadata before surjection
                    set_metadata(src1);
                    set_metadata(src2);
                    
                    // Surject and emit.
                    if (multimap) {
                        
                        auto surjected1 = surjector.multi_surject(src1, paths, subpath_global, spliced);
                        auto surjected2 = surjector.multi_surject(src2, paths, subpath_global, spliced);
                        
                        // we have to pair these up manually
                        unordered_map<pair<string, bool>, size_t> strand_idx1, strand_idx2;
                        for (size_t i = 0; i < surjected1.size(); ++i) {
                            const auto& pos = surjected1[i].refpos(0);
                            strand_idx1[make_pair(pos.name(), pos.is_reverse())] = i;
                        }
                        for (size_t i = 0; i < surjected2.size(); ++i) {
                            const auto& pos = surjected2[i].refpos(0);
                            strand_idx2[make_pair(pos.name(), pos.is_reverse())] = i;
                        }
                        
                        for (size_t i = 0; i < surjected1.size(); ++i) {
                            const auto& pos = surjected1[i].refpos(0);
                            auto it = strand_idx2.find(make_pair(pos.name(), !pos.is_reverse()));
                            if (it != strand_idx2.end()) {
                                // the alignments are paired on this strand
                                alignment_emitter->emit_pair(move(surjected1[i]), move(surjected2[it->second]), max_frag_len);
                            }
                            else {
                                // this strand's surjection is unpaired
                                alignment_emitter->emit_single(move(surjected1[i]));
                            }
                        }
                        for (size_t i = 0; i < surjected2.size(); ++i) {
                            const auto& pos = surjected2[i].refpos(0);
                            if (!strand_idx1.count(make_pair(pos.name(), !pos.is_reverse()))) {
                                // this strand's surjection is unpaired
                                alignment_emitter->emit_single(move(surjected2[i]));
                            }
                        }
                    }
                    else {
                        // FIXME: these aren't forced to be on the same path, which could be fucky
                        alignment_emitter->emit_pair(surjector.surject(src1, paths, subpath_global, spliced),
                                                     surjector.surject(src2, paths, subpath_global, spliced),
                                                     max_frag_len);
                    }
                    clear_crash_context();
                } catch (const std::exception& ex) {
                    report_exception(ex);
                }
<<<<<<< HEAD
=======
                else {
                    // FIXME: these aren't forced to be on the same path, which could be fucky
                    alignment_emitter->emit_pair(surjector.surject(src1, paths, subpath_global, spliced),
                                                 surjector.surject(src2, paths, subpath_global, spliced),
                                                 max_frag_len);
                }
                
                if (watchdog) {
                    watchdog->check_out(thread_num);
                }
                
>>>>>>> a98ab345
            };
            if (input_format == "GAM") {
                get_input_file(file_name, [&](istream& in) {
                    vg::io::for_each_interleaved_pair_parallel<Alignment>(in, lambda);
                });
            } else {
                auto gaf_checking_lambda = [&](Alignment& src1, Alignment& src2) {
                    check_gaf_aln(src1);
                    check_gaf_aln(src2);
                    return lambda(src1, src2);
                };
                vg::io::gaf_paired_interleaved_for_each_parallel(*xgidx, file_name, gaf_checking_lambda);
            }
        } else {
            // We can just surject each Alignment by itself.
            // TODO: We don't preserve order relationships (like primary/secondary).
            function<void(Alignment&)> lambda = [&](Alignment& src) {
<<<<<<< HEAD
                try {
                    set_crash_context(src.name());
                    if (validate) {
                        ensure_alignment_is_for_graph(src, *xgidx);
                    }
                    
                    // Preprocess read to set metadata before surjection
                    set_metadata(src);
                    
                    // Surject and emit the single read.
                    if (multimap) {
                        alignment_emitter->emit_singles(surjector.multi_surject(src, paths, subpath_global, spliced));
                    }
                    else {
                        alignment_emitter->emit_single(surjector.surject(src, paths, subpath_global, spliced));
                    }
                    clear_crash_context();
                } catch (const std::exception& ex) {
                    report_exception(ex);
=======
                size_t thread_num = omp_get_thread_num();
                if (watchdog) {
                    watchdog->check_in(thread_num, src.name());
                }
                
                if (validate) {
                    ensure_alignment_is_for_graph(src, *xgidx);
                }
                
                // Preprocess read to set metadata before surjection
                set_metadata(src);
                
                // Surject and emit the single read.
                if (multimap) {
                    alignment_emitter->emit_singles(surjector.multi_surject(src, paths, subpath_global, spliced));
                }
                else {
                    alignment_emitter->emit_single(surjector.surject(src, paths, subpath_global, spliced));
>>>>>>> a98ab345
                }
                
                if (watchdog) {
                    watchdog->check_out(thread_num);
                }
            };
            if (input_format == "GAM") {
                get_input_file(file_name, [&](istream& in) {
                    vg::io::for_each_parallel<Alignment>(in,lambda);
                });
            } else {
                auto gaf_checking_lambda = [&](Alignment& src) {
                    check_gaf_aln(src);
                    return lambda(src);
                };
                vg::io::gaf_unpaired_for_each_parallel(*xgidx, file_name, gaf_checking_lambda);
            }
        }
    } else if (input_format == "GAMP") {
        // Working on multipath alignments. We need to set the emitter up ourselves.
        auto path_order_and_length = extract_path_metadata(sequence_dictionary, *xgidx).first;
        MultipathAlignmentEmitter mp_alignment_emitter("-", thread_count, output_format, xgidx, &path_order_and_length);
        mp_alignment_emitter.set_read_group(read_group);
        mp_alignment_emitter.set_sample_name(sample_name);
        mp_alignment_emitter.set_min_splice_length(spliced ? min_splice_length : numeric_limits<int64_t>::max());
        
        // TODO: largely repetitive with GAM
        get_input_file(file_name, [&](istream& in) {
            if (interleaved) {
                
                // GAMP input is paired, and for HTS output reads need to know their pair partners' mapping locations.
                // TODO: We don't preserve order relationships (like primary/secondary) beyond the interleaving.
                vg::io::for_each_interleaved_pair_parallel<MultipathAlignment>(in, [&](MultipathAlignment& src1, MultipathAlignment& src2) {
<<<<<<< HEAD
                    try {
                        set_crash_context(src1.name() + ", " + src2.name());
=======
                    size_t thread_num = omp_get_thread_num();
                    if (watchdog) {
                        watchdog->check_in(thread_num, src1.name() + ", " + src2.name());
                    }
>>>>>>> a98ab345
                    
                        // Make sure that the alignments are actually paired with each other
                        // (proper fragment_prev/fragment_next). We want to catch people giving us
                        // un-interleaved GAMs as interleaved.
                        // TODO: Integrate into for_each_interleaved_pair_parallel when running on Alignments.
                        if (src1.paired_read_name() != src2.name() || src2.paired_read_name() != src1.name()) {
                            
#pragma omp critical (cerr)
                            cerr << "[vg surject] error: alignments " << src1.name()
                            << " and " << src2.name() << " are adjacent but not paired" << endl;
                            
                            exit(1);
                            
                        }
                        else if (src1.paired_read_name().empty() || src2.paired_read_name().empty()) {
                            // Alignments aren't paired up at all
#pragma omp critical (cerr)
                            cerr << "[vg surject] error: alignments " << src1.name()
                            << " and " << src2.name() << " are adjacent but not paired" << endl;
                            
                            exit(1);
                        }
                        
                        // convert out of protobuf
                        multipath_alignment_t mp_src1, mp_src2;
                        from_proto_multipath_alignment(src1, mp_src1);
                        from_proto_multipath_alignment(src2, mp_src2);
                        
                        
                        vector<pair<tuple<string, bool, int64_t>, tuple<string, bool, int64_t>>> positions;
                        vector<pair<multipath_alignment_t, multipath_alignment_t>> surjected;
                        
                        vector<tuple<string, bool, int64_t>> positions_unpaired1, positions_unpaired2;
                        vector<multipath_alignment_t> surjected_unpaired1, surjected_unpaired2;
                        
                        // surject and record path positions
                        if (multimap) {
                            
                            // TODO: highly repetitive with the version above for Alignments
                            
                            vector<tuple<string, int64_t, bool>> positions1, positions2;
                            auto surjected1 = surjector.multi_surject(mp_src1, paths, positions1, subpath_global, spliced);
                            auto surjected2 = surjector.multi_surject(mp_src2, paths, positions2, subpath_global, spliced);
                            
                            // we have to pair these up manually
                            unordered_map<pair<string, bool>, size_t> strand_idx1, strand_idx2;
                            for (size_t i = 0; i < surjected1.size(); ++i) {
                                strand_idx1[make_pair(get<0>(positions1[i]), get<2>(positions1[i]))] = i;
                            }
                            for (size_t i = 0; i < surjected2.size(); ++i) {
                                strand_idx2[make_pair(get<0>(positions2[i]), get<2>(positions2[i]))] = i;
                            }
                                                    
                            for (size_t i = 0; i < surjected1.size(); ++i) {
                                auto it = strand_idx2.find(make_pair(get<0>(positions1[i]), !get<2>(positions1[i])));
                                if (it != strand_idx2.end()) {
                                    // the alignments are paired on this strand
                                    size_t j = it->second;
                                    surjected.emplace_back(move(surjected1[i]), move(surjected2[j]));
                                    
                                    // reorder the positions to deal with the mismatch in the interfaces
                                    positions.emplace_back();
                                    get<0>(positions.back().first) = get<0>(positions1[i]);
                                    get<1>(positions.back().first) = get<2>(positions1[i]);
                                    get<2>(positions.back().first) = get<1>(positions1[i]);
                                    get<0>(positions.back().second) = get<0>(positions2[j]);
                                    get<1>(positions.back().second) = get<2>(positions2[j]);
                                    get<2>(positions.back().second) = get<1>(positions2[j]);
                                }
                                else {
                                    // this strand's surjection is unpaired
                                    surjected_unpaired1.emplace_back(move(surjected1[i]));
                                    
                                    // reorder the position to deal with the mismatch in the interfaces
                                    positions_unpaired1.emplace_back();
                                    get<0>(positions_unpaired1.back()) = move(get<0>(positions1[i]));
                                    get<1>(positions_unpaired1.back()) = get<2>(positions1[i]);
                                    get<2>(positions_unpaired1.back()) = get<1>(positions1[i]);
                                }
                            }
                            for (size_t i = 0; i < surjected2.size(); ++i) {
                                if (!strand_idx1.count(make_pair(get<0>(positions2[i]), !get<2>(positions2[i])))) {
                                    // this strand's surjection is unpaired
                                    surjected_unpaired2.emplace_back(move(surjected2[i]));
                                    
                                    // reorder the position to deal with the mismatch in the interfaces
                                    positions_unpaired2.emplace_back();
                                    get<0>(positions_unpaired2.back()) = move(get<0>(positions2[i]));
                                    get<1>(positions_unpaired2.back()) = get<2>(positions2[i]);
                                    get<2>(positions_unpaired2.back()) = get<1>(positions2[i]);
                                }
                            }
                        }
                        else {
                            
                            // FIXME: these aren't required to be on the same path...
                            positions.emplace_back();
                            surjected.emplace_back(surjector.surject(mp_src1, paths, get<0>(positions.front().first),
                                                                     get<2>(positions.front().first), get<1>(positions.front().first),
                                                                     subpath_global, spliced),
                                                   surjector.surject(mp_src2, paths, get<0>(positions.front().second),
                                                                     get<2>(positions.front().second), get<1>(positions.front().second),
                                                                     subpath_global, spliced));
                        }
                                            
                        // write to output
                        vector<int64_t> tlen_limits(surjected.size(), max_frag_len);
                        mp_alignment_emitter.emit_pairs(src1.name(), src2.name(), move(surjected), &positions, &tlen_limits);
                        mp_alignment_emitter.emit_singles(src1.name(), move(surjected_unpaired1), &positions_unpaired1);
                        mp_alignment_emitter.emit_singles(src2.name(), move(surjected_unpaired2), &positions_unpaired2);
                        
                        clear_crash_context();
                    } catch (const std::exception& ex) {
                        report_exception(ex);
                    }
<<<<<<< HEAD
=======
                                        
                    // write to output
                    vector<int64_t> tlen_limits(surjected.size(), max_frag_len);
                    mp_alignment_emitter.emit_pairs(src1.name(), src2.name(), move(surjected), &positions, &tlen_limits);
                    mp_alignment_emitter.emit_singles(src1.name(), move(surjected_unpaired1), &positions_unpaired1);
                    mp_alignment_emitter.emit_singles(src2.name(), move(surjected_unpaired2), &positions_unpaired2);
                
                    if (watchdog) {
                        watchdog->check_out(thread_num);
                    }
                
>>>>>>> a98ab345
                });
            } else {
                // TODO: We don't preserve order relationships (like primary/secondary).
                vg::io::for_each_parallel<MultipathAlignment>(in, [&](MultipathAlignment& src) {
<<<<<<< HEAD
                    try {
                        set_crash_context(src.name());

                        multipath_alignment_t mp_src;
                        from_proto_multipath_alignment(src, mp_src);
=======
                    size_t thread_num = omp_get_thread_num();
                    if (watchdog) {
                        watchdog->check_in(thread_num, src.name());
                    }
                    
                    multipath_alignment_t mp_src;
                    from_proto_multipath_alignment(src, mp_src);
                    
                    // surject and record path positions
                    vector<tuple<string, bool, int64_t>> positions;
                    vector<multipath_alignment_t> surjected;
                    
                    if (multimap) {
>>>>>>> a98ab345
                        
                        // surject and record path positions
                        vector<tuple<string, bool, int64_t>> positions;
                        vector<multipath_alignment_t> surjected;
                        
                        if (multimap) {
                            
                            vector<tuple<string, int64_t, bool>> multi_positions;
                            surjected = surjector.multi_surject(mp_src, paths, multi_positions, subpath_global, spliced);
                            
                            // positions are in different orders in these two interfaces
                            for (auto& position : multi_positions) {
                                positions.emplace_back(move(get<0>(position)), get<2>(position), get<1>(position));
                            }
                        }
                        else {
                            positions.emplace_back();
                            surjected.emplace_back(surjector.surject(mp_src, paths, get<0>(positions.front()),
                                                                     get<2>(positions.front()), get<1>(positions.front()),
                                                                     subpath_global, spliced));
                        }
                        
                        // write to output
                        mp_alignment_emitter.emit_singles(src.name(), move(surjected), &positions);
                    
<<<<<<< HEAD
                        clear_crash_context();
                    } catch (const std::exception& ex) {
                        report_exception(ex);
                    }
=======
                    if (watchdog) {
                        watchdog->check_out(thread_num);
                    }
                    
>>>>>>> a98ab345
                });
            }
        });
    } else {
        cerr << "[vg surject] Unimplemented input format " << input_format << endl;
        exit(1);
    }
    
    cout.flush();
    
    return 0;
}

// Register subcommand
static Subcommand vg_surject("surject", "map alignments onto specific paths", main_surject);<|MERGE_RESOLUTION|>--- conflicted
+++ resolved
@@ -22,11 +22,8 @@
 #include "../surjector.hpp"
 #include "../hts_alignment_emitter.hpp"
 #include "../multipath_alignment_emitter.hpp"
-<<<<<<< HEAD
 #include "../crash.hpp"
-=======
 #include "../watchdog.hpp"
->>>>>>> a98ab345
 
 
 using namespace std;
@@ -330,9 +327,12 @@
             // GAM input is paired, and for HTS output reads need to know their pair partners' mapping locations.
             // TODO: We don't preserve order relationships (like primary/secondary) beyond the interleaving.
             function<void(Alignment&, Alignment&)> lambda = [&](Alignment& src1, Alignment& src2) {
-<<<<<<< HEAD
                 try {
                     set_crash_context(src1.name() + ", " + src2.name());
+                    size_t thread_num = omp_get_thread_num();
+                    if (watchdog) {
+                        watchdog->check_in(thread_num, src1.name() + ", " + src2.name());
+                    }
                     // Make sure that the alignments are actually paired with each other
                     // (proper fragment_prev/fragment_next). We want to catch people giving us
                     // un-interleaved GAMs as interleaved.
@@ -343,23 +343,6 @@
                             !src2.has_fragment_prev() ||
                             src2.fragment_prev().name() != src1.name()) {
                             
-=======
-                size_t thread_num = omp_get_thread_num();
-                if (watchdog) {
-                    watchdog->check_in(thread_num, src1.name() + ", " + src2.name());
-                }
-                
-                // Make sure that the alignments are actually paired with each other
-                // (proper fragment_prev/fragment_next). We want to catch people giving us
-                // un-interleaved GAMs as interleaved.
-                // TODO: Integrate into for_each_interleaved_pair_parallel when running on Alignments.
-                if (src1.has_fragment_next()) {
-                    // Alignment 1 comes first in fragment
-                    if (src1.fragment_next().name() != src2.name() ||
-                        !src2.has_fragment_prev() ||
-                        src2.fragment_prev().name() != src1.name()) {
-                        
->>>>>>> a98ab345
 #pragma omp critical (cerr)
                             cerr << "[vg surject] error: alignments " << src1.name()
                             << " and " << src2.name() << " are adjacent but not paired" << endl;
@@ -441,24 +424,13 @@
                                                      surjector.surject(src2, paths, subpath_global, spliced),
                                                      max_frag_len);
                     }
+                    if (watchdog) {
+                        watchdog->check_out(thread_num);
+                    }
                     clear_crash_context();
                 } catch (const std::exception& ex) {
                     report_exception(ex);
                 }
-<<<<<<< HEAD
-=======
-                else {
-                    // FIXME: these aren't forced to be on the same path, which could be fucky
-                    alignment_emitter->emit_pair(surjector.surject(src1, paths, subpath_global, spliced),
-                                                 surjector.surject(src2, paths, subpath_global, spliced),
-                                                 max_frag_len);
-                }
-                
-                if (watchdog) {
-                    watchdog->check_out(thread_num);
-                }
-                
->>>>>>> a98ab345
             };
             if (input_format == "GAM") {
                 get_input_file(file_name, [&](istream& in) {
@@ -476,9 +448,12 @@
             // We can just surject each Alignment by itself.
             // TODO: We don't preserve order relationships (like primary/secondary).
             function<void(Alignment&)> lambda = [&](Alignment& src) {
-<<<<<<< HEAD
                 try {
                     set_crash_context(src.name());
+                    size_t thread_num = omp_get_thread_num();
+                    if (watchdog) {
+                        watchdog->check_in(thread_num, src.name());
+                    }
                     if (validate) {
                         ensure_alignment_is_for_graph(src, *xgidx);
                     }
@@ -493,33 +468,12 @@
                     else {
                         alignment_emitter->emit_single(surjector.surject(src, paths, subpath_global, spliced));
                     }
+                    if (watchdog) {
+                        watchdog->check_out(thread_num);
+                    }
                     clear_crash_context();
                 } catch (const std::exception& ex) {
                     report_exception(ex);
-=======
-                size_t thread_num = omp_get_thread_num();
-                if (watchdog) {
-                    watchdog->check_in(thread_num, src.name());
-                }
-                
-                if (validate) {
-                    ensure_alignment_is_for_graph(src, *xgidx);
-                }
-                
-                // Preprocess read to set metadata before surjection
-                set_metadata(src);
-                
-                // Surject and emit the single read.
-                if (multimap) {
-                    alignment_emitter->emit_singles(surjector.multi_surject(src, paths, subpath_global, spliced));
-                }
-                else {
-                    alignment_emitter->emit_single(surjector.surject(src, paths, subpath_global, spliced));
->>>>>>> a98ab345
-                }
-                
-                if (watchdog) {
-                    watchdog->check_out(thread_num);
                 }
             };
             if (input_format == "GAM") {
@@ -549,15 +503,12 @@
                 // GAMP input is paired, and for HTS output reads need to know their pair partners' mapping locations.
                 // TODO: We don't preserve order relationships (like primary/secondary) beyond the interleaving.
                 vg::io::for_each_interleaved_pair_parallel<MultipathAlignment>(in, [&](MultipathAlignment& src1, MultipathAlignment& src2) {
-<<<<<<< HEAD
                     try {
                         set_crash_context(src1.name() + ", " + src2.name());
-=======
-                    size_t thread_num = omp_get_thread_num();
-                    if (watchdog) {
-                        watchdog->check_in(thread_num, src1.name() + ", " + src2.name());
-                    }
->>>>>>> a98ab345
+                        size_t thread_num = omp_get_thread_num();
+                        if (watchdog) {
+                            watchdog->check_in(thread_num, src1.name() + ", " + src2.name());
+                        }
                     
                         // Make sure that the alignments are actually paired with each other
                         // (proper fragment_prev/fragment_next). We want to catch people giving us
@@ -669,49 +620,26 @@
                         mp_alignment_emitter.emit_singles(src1.name(), move(surjected_unpaired1), &positions_unpaired1);
                         mp_alignment_emitter.emit_singles(src2.name(), move(surjected_unpaired2), &positions_unpaired2);
                         
+                        if (watchdog) {
+                            watchdog->check_out(thread_num);
+                        }
                         clear_crash_context();
                     } catch (const std::exception& ex) {
                         report_exception(ex);
                     }
-<<<<<<< HEAD
-=======
-                                        
-                    // write to output
-                    vector<int64_t> tlen_limits(surjected.size(), max_frag_len);
-                    mp_alignment_emitter.emit_pairs(src1.name(), src2.name(), move(surjected), &positions, &tlen_limits);
-                    mp_alignment_emitter.emit_singles(src1.name(), move(surjected_unpaired1), &positions_unpaired1);
-                    mp_alignment_emitter.emit_singles(src2.name(), move(surjected_unpaired2), &positions_unpaired2);
-                
-                    if (watchdog) {
-                        watchdog->check_out(thread_num);
-                    }
-                
->>>>>>> a98ab345
                 });
             } else {
                 // TODO: We don't preserve order relationships (like primary/secondary).
                 vg::io::for_each_parallel<MultipathAlignment>(in, [&](MultipathAlignment& src) {
-<<<<<<< HEAD
                     try {
                         set_crash_context(src.name());
+                        size_t thread_num = omp_get_thread_num();
+                        if (watchdog) {
+                            watchdog->check_in(thread_num, src.name());
+                        }
 
                         multipath_alignment_t mp_src;
                         from_proto_multipath_alignment(src, mp_src);
-=======
-                    size_t thread_num = omp_get_thread_num();
-                    if (watchdog) {
-                        watchdog->check_in(thread_num, src.name());
-                    }
-                    
-                    multipath_alignment_t mp_src;
-                    from_proto_multipath_alignment(src, mp_src);
-                    
-                    // surject and record path positions
-                    vector<tuple<string, bool, int64_t>> positions;
-                    vector<multipath_alignment_t> surjected;
-                    
-                    if (multimap) {
->>>>>>> a98ab345
                         
                         // surject and record path positions
                         vector<tuple<string, bool, int64_t>> positions;
@@ -737,17 +665,13 @@
                         // write to output
                         mp_alignment_emitter.emit_singles(src.name(), move(surjected), &positions);
                     
-<<<<<<< HEAD
+                        if (watchdog) {
+                            watchdog->check_out(thread_num);
+                        }
                         clear_crash_context();
                     } catch (const std::exception& ex) {
                         report_exception(ex);
                     }
-=======
-                    if (watchdog) {
-                        watchdog->check_out(thread_num);
-                    }
-                    
->>>>>>> a98ab345
                 });
             }
         });
