--- conflicted
+++ resolved
@@ -13,10 +13,7 @@
 #include "algorithms/extract_containing_graph.hpp"
 #include "algorithms/extract_extending_graph.hpp"
 #include "algorithms/topological_sort.hpp"
-<<<<<<< HEAD
-=======
 #include "algorithms/weakly_connected_components.hpp"
->>>>>>> b2d70c7b
 #include "vg.hpp"
 #include "json2pb.h"
 
@@ -2851,8 +2848,6 @@
                   
         }
         
-<<<<<<< HEAD
-=======
         TEST_CASE( "Weakly connected components works",
                   "[algorithms]" ) {
             
@@ -2912,7 +2907,6 @@
             }
         }
         
->>>>>>> b2d70c7b
     }
     
     
