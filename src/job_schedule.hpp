#ifndef VG_JOB_SECHEDULE_HPP_INCLUDED
#define VG_JOB_SECHEDULE_HPP_INCLUDED

/** \file
 * job_schedule.hpp: defines JobSchedule
 */
#include <vector>
#include <utility>
#include <functional>
<<<<<<< HEAD
#include <queue>
#include <cstdint>
=======
#include <list>
>>>>>>> 739f5d7c

namespace vg {

using namespace std;

/*
 * A parallel job scheduler that tries to (if possible) respect a
 * cap on memory usage. Works best with a moderate number of
 * relatively large jobs.
 */
class JobSchedule {
public:
    
    // job requirements are given in pairs of (time estimate, memory estimate)
    // with the memory estimate being in bytes, and the time estimate in
    // arbitrary units
    // the job function should execute the i-th job when called
    JobSchedule(const vector<pair<int64_t, int64_t>>& job_requirements,
                const function<void(int64_t)>& job_func);
    ~JobSchedule() = default;
    
    // execute the job schedule with a target maximum memory usage
    void execute(int64_t target_memory_usage);
    
private:
    
    function<void(int64_t)> job_func;
    list<pair<int64_t, int64_t>> queue;
    
};

}

#endif<|MERGE_RESOLUTION|>--- conflicted
+++ resolved
@@ -7,12 +7,9 @@
 #include <vector>
 #include <utility>
 #include <functional>
-<<<<<<< HEAD
 #include <queue>
 #include <cstdint>
-=======
 #include <list>
->>>>>>> 739f5d7c
 
 namespace vg {
 
