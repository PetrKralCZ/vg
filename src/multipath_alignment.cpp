--- conflicted
+++ resolved
@@ -1730,8 +1730,6 @@
         to.set_name(from.name());
         to.set_sample_name(from.sample_name());
         to.set_paired_read_name(from.paired_read_name());
-<<<<<<< HEAD
-        
         from.for_each_annotation([&](const string& anno_name, multipath_alignment_t::anno_type_t type, const void* value) {
             switch (type) {
                 case multipath_alignment_t::Null:
@@ -1751,11 +1749,6 @@
                     break;
             }
         });
-=======
-        if (from.has_annotation()) {
-            *to.mutable_annotation() = from.annotation();
-        }
->>>>>>> e6ed8195
     }
     
     void transfer_read_metadata(const Alignment& from, multipath_alignment_t& to) {
@@ -1773,13 +1766,7 @@
             to.set_paired_read_name(from.fragment_next().name());
         }
         
-<<<<<<< HEAD
         transfer_from_proto_annotation(from, to);
-=======
-        if (from.has_annotation()) {
-            *to.mutable_annotation() = from.annotation();
-        }
->>>>>>> e6ed8195
     }
     
     void transfer_read_metadata(const multipath_alignment_t& from, Alignment& to) {
@@ -1792,13 +1779,7 @@
         // note: not transferring paired_read_name because it is unclear whether
         // it should go into fragment_prev or fragment_next
         
-<<<<<<< HEAD
         transfer_to_proto_annotation(from, to);
-=======
-        if (from.has_annotation()) {
-            *to.mutable_annotation() = from.annotation();
-        }
->>>>>>> e6ed8195
     }
 
     void transfer_read_metadata(const Alignment& from, Alignment& to) {
@@ -1813,13 +1794,9 @@
         if (from.has_fragment_next()) {
             *to.mutable_fragment_next() = from.fragment_next();
         }
-<<<<<<< HEAD
-        *to.mutable_annotation() = from.annotation();
-=======
         if (from.has_annotation()) {
             *to.mutable_annotation() = from.annotation();
         }
->>>>>>> e6ed8195
     }
     
     void merge_non_branching_subpaths(multipath_alignment_t& multipath_aln) {
