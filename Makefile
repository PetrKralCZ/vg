--- conflicted
+++ resolved
@@ -36,11 +36,7 @@
 # Define libraries to link against. Make sure to always link statically against
 # htslib and libdeflate and Protobuf so that we can use position-dependent code
 # there for speed.
-<<<<<<< HEAD
-LD_LIB_FLAGS:= -L$(CWD)/$(LIB_DIR) $(CWD)/$(LIB_DIR)/libvgio.a -lhandlegraph -lvcflib -lgssw -lssw -lprotobuf -lsublinearLS $(CWD)/$(LIB_DIR)/libhts.a $(CWD)/$(LIB_DIR)/libdeflate.a -lpthread -ljansson -lncurses -lgcsa2 -lgbwtgraph -lgbwt -ldivsufsort -ldivsufsort64 -lvcfh -lgfakluge -lraptor2 -lsdsl -lpinchesandcacti -l3edgeconnected -lsonlib -lfml -llz4 -lstructures -lvw -lboost_program_options -lallreduce -lbdsg
-=======
-LD_LIB_FLAGS:= -L$(CWD)/$(LIB_DIR) $(CWD)/$(LIB_DIR)/libvgio.a -lhandlegraph -lvcflib -lgssw -lssw $(CWD)/$(LIB_DIR)/libprotobuf.a -lsublinearLS $(CWD)/$(LIB_DIR)/libhts.a $(CWD)/$(LIB_DIR)/libdeflate.a -lpthread -ljansson -lncurses -lgcsa2 -lgbwtgraph -lgbwt -ldivsufsort -ldivsufsort64 -lvcfh -lraptor2 -lsdsl -lpinchesandcacti -l3edgeconnected -lsonlib -lfml -llz4 -lstructures -lvw -lboost_program_options -lallreduce -lbdsg -lxg
->>>>>>> 71d6cb52
+LD_LIB_FLAGS:= -L$(CWD)/$(LIB_DIR) $(CWD)/$(LIB_DIR)/libvgio.a -lvcflib -lgssw -lssw -lprotobuf -lsublinearLS $(CWD)/$(LIB_DIR)/libhts.a $(CWD)/$(LIB_DIR)/libdeflate.a -lpthread -ljansson -lncurses -lgcsa2 -lgbwtgraph -lgbwt -ldivsufsort -ldivsufsort64 -lvcfh -lgfakluge -lraptor2 -lpinchesandcacti -l3edgeconnected -lsonlib -lfml -llz4 -lstructures -lvw -lboost_program_options -lallreduce -lbdsg -lxg -lsdsl -lhandlegraph
 # Use pkg-config to find Cairo and all the libs it uses
 LD_LIB_FLAGS += $(shell pkg-config --libs --static cairo jansson)
 
@@ -104,7 +100,6 @@
         # Make sure to use the right libgomp to go with libomp
         LD_LIB_FLAGS += -lomp -lgomp.1
     endif
-<<<<<<< HEAD
 	
     ifeq ($(shell if [ -d /opt/local/lib/libomp ];then echo 1;else echo 0;fi), 1)
         # Use /opt/local/lib/libomp if present, because Macports installs libomp there.
@@ -124,8 +119,6 @@
     # library that were built for something less restrictive.
     CXXFLAGS += -march=native
 
-=======
->>>>>>> 71d6cb52
     # Note shared libraries are dylibs
     SHARED_SUFFIX = dylib
     # Define options to start and end static linking of libraries.
@@ -146,13 +139,10 @@
 
     # We get OpenMP the normal way, using whatever the compiler knows about
     CXXFLAGS += -fopenmp
-<<<<<<< HEAD
 
     # We care about building for SSE4.2 only and not AVX, to have vaguely portable binaries
     CXXFLAGS += -msse4.2
 	
-=======
->>>>>>> 71d6cb52
     # Note shared libraries are so files
     SHARED_SUFFIX = so
     # Define options to start and end static linking of libraries on GNU ld
@@ -544,15 +534,10 @@
 $(LIB_DIR)/liballreduce.a: $(LIB_DIR)/libvw.a
 
 $(LIB_DIR)/libboost_program_options.a: $(BOOST_DIR)/libs/program_options/src/* $(BOOST_DIR)/boost/program_options/*
-<<<<<<< HEAD
 	+. ./source_me.sh && cd $(BOOST_DIR) && ./bootstrap.sh --with-libraries=program_options --libdir=$(CWD)/$(LIB_DIR) --includedir=$(CWD)/$(INC_DIR) $(FILTER) && ./b2 --ignore-site-config --link=static cxxflags="$(CXXFLAGS)" linkflags="$(CXXFLAGS)" install $(FILTER)
-	+. ./source_me.sh && if [[ $(shell uname -s) == "Darwin" ]]; then install_name_tool -id $(CWD)/$(LIB_DIR)/libboost_program_options.dylib $(CWD)/$(LIB_DIR)/libboost_program_options.dylib; fi
-=======
-	+. ./source_me.sh && cd $(BOOST_DIR) && ./bootstrap.sh --with-libraries=program_options --libdir=$(CWD)/$(LIB_DIR) --includedir=$(CWD)/$(INC_DIR) $(FILTER) && ./b2 --ignore-site-config --link=static install $(FILTER)
 ifeq ($(shell uname -s),Darwin)
 	+. ./source_me.sh && install_name_tool -id $(CWD)/$(LIB_DIR)/libboost_program_options.dylib $(CWD)/$(LIB_DIR)/libboost_program_options.dylib
 endif
->>>>>>> 71d6cb52
 
 $(INC_DIR)/sha1.hpp: $(SHA1_DIR)/sha1.hpp
 	+cp $(SHA1_DIR)/*.h* $(CWD)/$(INC_DIR)/
