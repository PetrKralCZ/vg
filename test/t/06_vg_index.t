--- conflicted
+++ resolved
@@ -7,11 +7,7 @@
 
 export LC_ALL="en_US.utf8" # force ekg's favorite sort order
 
-<<<<<<< HEAD
-plan tests 62
-=======
-plan tests 51
->>>>>>> e454db97
+plan tests 55
 
 # Single graph without haplotypes
 vg construct -r small/x.fa -v small/x.vcf.gz > x.vg
